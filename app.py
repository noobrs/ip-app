# app.py
import io
import zipfile
from typing import List, Tuple

import numpy as np
import streamlit as st
from PIL import Image
<<<<<<< HEAD
import cv2
import pywt
import graphviz
from streamlit_drawable_canvas import st_canvas  # NEW

from io import BytesIO
import zipfile

# Hide only the built-in "Send to Streamlit" download button in st_canvas
st.markdown("""
<style>
div[class*="st-drawable-canvas"] a[download] { display: none !important; }
</style>
""", unsafe_allow_html=True)


# ---- bring in your core functions (unchanged) ----
from svd_qim_core import (
    psnr, bit_error_rate,
    embed_bits_y_multilevel_svd_qim, extract_bits_y_multilevel_svd_qim,
    embed_bits_y_multilevel_svd_qim_batch, extract_bits_y_multilevel_svd_qim_batch,  # <-- NEW
    bands_all_levels,
)
from svd_qim_core import dwt2 as core_dwt2  # to match your wavelet settings
from svd_qim_core import compute_tile_slices  # same tiling logic as core

# ============================================
# Constants
# ============================================
WATERMARK_N = 32  # fixed 32x32
DEFAULT_SECRET = 1234567890

# ============================================
# Small helpers
# ============================================
def pil_to_np_rgb(img: Image.Image) -> np.ndarray:
    return np.array(img.convert("RGB"), dtype=np.uint8)

def np_rgb_to_pil(arr: np.ndarray) -> Image.Image:
    return Image.fromarray(arr.astype(np.uint8), mode="RGB")

def rgb_to_ycbcr_arrays(im_rgb: Image.Image):
    ycbcr = im_rgb.convert("YCbCr")
    y = np.array(ycbcr.getchannel(0), dtype=np.float64)
    cb = np.array(ycbcr.getchannel(1), dtype=np.uint8)
    cr = np.array(ycbcr.getchannel(2), dtype=np.uint8)
    return y, cb, cr

def ycbcr_arrays_to_rgb(y_luma: np.ndarray, cb: np.ndarray, cr: np.ndarray) -> Image.Image:
    y_u8 = np.rint(np.clip(y_luma, 0, 255)).astype(np.uint8)
    ycbcr_img = Image.merge("YCbCr", (Image.fromarray(y_u8), Image.fromarray(cb), Image.fromarray(cr)))
    return ycbcr_img.convert("RGB")

def make_binary_watermark_from_pil(wm_pil: Image.Image, size=WATERMARK_N):
    """Binarize any PIL image to a size×size array of {0,1}."""
    wm_gray = wm_pil.convert("L").resize((size, size), Image.LANCZOS)
    wm_bin = (np.array(wm_gray, dtype=np.uint8) > 127).astype(np.uint8)
    return wm_bin  # shape (size, size) in {0,1}


def make_binary_watermark_from_rgba_ndarray(rgba_arr, size=WATERMARK_N):
    """
    Convert an RGBA ndarray (from st_canvas.image_data) to a size×size binary watermark {0,1}.
    Keeps the same binarization behavior as make_binary_watermark_from_pil.
    """
    pil = Image.fromarray(rgba_arr.astype(np.uint8)).convert("RGBA").convert("RGB")
    return make_binary_watermark_from_pil(pil, size=size)


def default_host(H=720, W=960):
    x = np.linspace(0, 1, W, dtype=np.float32)
    y = np.linspace(0, 1, H, dtype=np.float32)
    xv, yv = np.meshgrid(x, y)
    r = (xv * 255).astype(np.uint8)
    g = (yv * 255).astype(np.uint8)
    b = ((1 - 0.5 * xv - 0.5 * yv) * 255).clip(0, 255).astype(np.uint8)
    return np_rgb_to_pil(np.dstack([r, g, b]))

def np_image_download_button(img_pil: Image.Image, label: str, filename: str, unique_key: str):
=======
from streamlit_drawable_canvas import st_canvas

# Your project modules
import watermarking, utilities, attacks, parameters

# ----------------------------
# Page setup & light styling
# ----------------------------
st.set_page_config(page_title="Image Watermarking", layout="wide")
st.markdown("""
<style>
/* Hide the built-in download link inside st_canvas only */
div[class*="st-drawable-canvas"] a[download] { display: none !important; }

/* Make section titles a bit tighter */
.block-container { padding-top: 1.0rem; padding-bottom: 1.5rem; }

/* (Optional) Slightly bolder radios */
.st-emotion-cache-1q7i0r7 { font-weight: 600; }
</style>
""", unsafe_allow_html=True)

st.title("Image Watermarking")

# ----------------------------
# Constants & small utilities
# ----------------------------
PREVIEW_SIZE = (600, 600)

def pil_to_bytes(img: Image.Image, fmt="PNG") -> bytes:
    """Convert PIL image to raw bytes."""
>>>>>>> 28dc174d
    buf = io.BytesIO()
    img.save(buf, format=fmt)
    return buf.getvalue()

def bytes_to_pil(b: bytes) -> Image.Image:
    """Convert raw bytes back to PIL RGB image."""
    return Image.open(io.BytesIO(b)).convert("RGB")

def np_image_download_button(img_pil: Image.Image, label: str, filename: str, unique_key: str):
    """Your safe download button for PIL images."""
    fmt = filename.split(".")[-1].upper()
<<<<<<< HEAD
    img_pil.save(buf, format="PNG" if fmt == "PNG" else fmt)
    st.download_button(
        label,
        data=buf.getvalue(),
        file_name=filename,
        mime="image/" + filename.split(".")[-1],
        use_container_width=False,
        key=unique_key  # Add the unique key here
    )


# In-memory small cutout (like your helper but no disk I/O)
def small_random_cutout_mem(
    in_rgb: np.ndarray,
    area_ratio=0.001,
    num_patches=50,
    shape="rect",
    fill="noise",
    blur_kernel=11,
    seed=None,
):
    arr = in_rgb.copy()
    H, W, C = arr.shape
    rng = np.random.default_rng(seed)

    def mask_rect(x0, y0, w, h):
        m = np.zeros((H, W), dtype=np.uint8)
        m[y0:y0+h, x0:x0+w] = 255
        return m

    def mask_circle(x0, y0, w, h):
        m = np.zeros((H, W), dtype=np.uint8)
        cy, cx = y0 + h // 2, x0 + w // 2
        r = int(0.5 * max(w, h))
        yy, xx = np.ogrid[:H, :W]
        circle = (yy - cy) ** 2 + (xx - cx) ** 2 <= r * r
        m[circle] = 255
        return m

    for _ in range(max(1, int(numpatches := num_patches))):
        w = max(1, int(round(np.sqrt(area_ratio) * W)))
        h = max(1, int(round(np.sqrt(area_ratio) * H)))
        x0 = int(rng.integers(0, max(1, W - w)))
        y0 = int(rng.integers(0, max(1, H - h)))
        mask = mask_rect(x0, y0, w, h) if shape == "rect" else mask_circle(x0, y0, w, h)

        if fill == "black":
            arr[mask == 255] = 0
        elif fill == "avg":
            mean = arr.reshape(-1, C).mean(axis=0).astype(np.uint8)
            arr[mask == 255] = mean
        elif fill == "noise":
            noise = rng.integers(0, 256, size=(H, W, C), dtype=np.uint8)
            arr[mask == 255] = noise[mask == 255]
        elif fill == "blur":
            k = blur_kernel if blur_kernel % 2 == 1 else blur_kernel + 1
            blurred = cv2.GaussianBlur(arr, (k, k), 0)
            arr[mask == 255] = blurred[mask == 255]
        else:
            raise ValueError("fill must be one of {'noise','black','avg','blur'}")
    return arr

# --- JPEG 2000 (JP2) attack in memory ---
def jpeg2000_attack_mem(in_rgb: np.ndarray, compression_x1000: int = 2000):
    """
    Encode -> decode as JPEG 2000 in memory.
    compression_x1000 ≈ compression ratio × 1000 (OpenCV flag).
    - 1000 ~ lossless-ish / low compression
    - larger values ~ stronger compression
    """
    bgr = cv2.cvtColor(in_rgb, cv2.COLOR_RGB2BGR)
    buf = None
    try:
        # Try explicit compression setting (if flag is present in this OpenCV build)
        buf_ok, buf = cv2.imencode(
            ".jp2", bgr,
            [cv2.IMWRITE_JPEG2000_COMPRESSION_X1000, int(compression_x1000)]
        )
        if not buf_ok:
            raise RuntimeError("OpenCV JP2 encode failed with COMPRESSION_X1000")
    except Exception:
        # Fallback: default JP2 encode (builds without the flag)
        buf_ok, buf = cv2.imencode(".jp2", bgr)
        if not buf_ok:
            raise RuntimeError("This OpenCV build lacks JPEG 2000 (.jp2) support.")

    # Decode back to RGB for downstream extraction
    arr = np.frombuffer(buf.tobytes(), dtype=np.uint8)
    bgr2 = cv2.imdecode(arr, cv2.IMREAD_COLOR)
    if bgr2 is None:
        raise RuntimeError("OpenCV JP2 decode failed.")
    return cv2.cvtColor(bgr2, cv2.COLOR_BGR2RGB), buf.tobytes()  # (attacked_rgb, jp2_bytes)


# ============================================
# Capacity & minimum-size logic
# ============================================
def count_blocks_for_subband_tile(h, w):
    # After DCT padding to multiples of 8, blocks = ceil(h/8) * ceil(w/8)
    return math.ceil(h / 8) * math.ceil(w / 8)

def total_capacity_for_shape(H, W, wavelet, dwt_levels, tiles, include_LL=False, include_D=False):
    # Build dummy array to get exact pywt shapes with 'periodization'
    dummy = np.zeros((H, W), dtype=np.float64)
    coeffs = pywt.wavedec2(dummy, wavelet=wavelet, level=dwt_levels, mode="periodization")
    target = bands_all_levels(coeffs, use_LL=include_LL, use_HV=True, use_D=include_D)

    total = 0
    for _, _, sb in target:
        h, w = sb.shape
        # identical tiling logic as core
        for sl_r, sl_c, _, _ in compute_tile_slices(h, w, tiles=tiles):
            th = sl_r.stop - sl_r.start
            tw = sl_c.stop - sl_c.start
            total += count_blocks_for_subband_tile(th, tw)
    return total

def recommend_min_square_size(n_bits, wavelet, dwt_levels, tiles, include_LL, include_D):
    # Find minimal N such that total capacity >= n_bits
    N = 64  # start reasonable
    for N in range(64, 4096 + 1, 8):
        cap = total_capacity_for_shape(N, N, wavelet, dwt_levels, tiles, include_LL, include_D)
        if cap >= n_bits:
            return N, cap
    return 4096, total_capacity_for_shape(4096, 4096, wavelet, dwt_levels, tiles, include_LL, include_D)

# ============================================
# Streamlit UI
# ============================================
st.set_page_config(page_title="SVD–QIM Watermarking Demo", layout="wide")
st.title("🔐 SVD–QIM Watermarking (DWT–DCT–SVD, Σ-only QIM)")


# Set the constants
quant_step = 80.0
wavelet = "haar"
dwt_levels = 4
tiles_r = 2
tiles_c = 2
include_LL = False
include_D = False
svd_index = 0  # The index for the singular value to modify (0 = largest)
r0 = 2  # Starting row index for the patch
r1 = 6  # Ending row index (exclusive) for the patch
c0 = 2  # Starting column index for the patch
c1 = 6  # Ending column index (exclusive) for the patch

secret_key  = st.number_input("Secret key (int)", value=DEFAULT_SECRET, step=1)


tabs = st.tabs(["Embed", "Extract", "Attack", "Flow"])

# Keep session state
if "watermarked_rgb" not in st.session_state:
    st.session_state["watermarked_rgb"] = None
if "last_wm_bits" not in st.session_state:
    st.session_state["last_wm_bits"] = None  # the bits actually embedded
if "ref_wm_bits" not in st.session_state:
    st.session_state["ref_wm_bits"] = None   # user-provided original watermark for BER (Extract tab)

# ...existing code... (rest of the tabs remain unchanged)

# ==========================================================
# TAB 1: EMBED
# ==========================================================

with tabs[0]:
    st.header("Embed")

    # Session flags
    if "embed_done" not in st.session_state:
        st.session_state["embed_done"] = False
    if "last_wm_bits" not in st.session_state:
        st.session_state["last_wm_bits"] = None
    if "last_wm_source" not in st.session_state:
        st.session_state["last_wm_source"] = None

    # ==== HOST IMAGES ====
    st.markdown("### Host Images")
    host_files = st.file_uploader(
        "Upload one or more host images (RGB). If none, a demo gradient will be used.",
        type=["png", "jpg", "jpeg", "webp", "bmp"],
        accept_multiple_files=True,
        key="host_upl_multi",
    )

    host_pils: list[Image.Image] = []
    host_names: list[str] = []

    if host_files:
        for uf in host_files:
            try:
                pil = Image.open(uf).convert("RGB")
                host_pils.append(pil)
                host_names.append(getattr(uf, "name", "unnamed"))
            except Exception as e:
                st.warning(f"Failed to open {getattr(uf, 'name', 'file')}: {e}")

    # Previews for hosts
    if len(host_pils) == 0:
        st.info("No host images yet — upload one or more above to see previews. If you continue without uploads, a demo gradient will be used.")
    else:
        st.markdown("**Host previews**")
        per_row = 3
        for i in range(0, len(host_pils), per_row):
            cols = st.columns(per_row, gap="medium")
            for j, col in enumerate(cols):
                idx = i + j
                if idx >= len(host_pils):
                    break
                pil = host_pils[idx]
                name = host_names[idx]
                with col:
                    st.image(
                        pil,
                        use_column_width=True,
                        caption=f"{name} • {pil.width}×{pil.height}px",
                    )

    # ==== WATERMARK ====
    st.markdown("### Watermark")
    wm_source = st.radio("Choose watermark source", ["Upload image", "Draw image"], horizontal=True)

    wm_bin = None
    wm_bits = None

    if wm_source == "Upload image":
        wm_file = st.file_uploader(
            "Upload watermark image (any size; will be binarized to 32×32)",
            type=["png", "jpg", "jpeg", "webp"],
            key="wm_upl"
        )
        if wm_file is not None:
            # composite onto white to handle transparency
            _pil = Image.open(wm_file).convert("RGBA")
            _bg  = Image.new("RGBA", _pil.size, (255, 255, 255, 255))
            _pil = Image.alpha_composite(_bg, _pil).convert("RGB")
            wm_bin = make_binary_watermark_from_pil(_pil, size=WATERMARK_N)
            wm_bits = wm_bin.reshape(-1).tolist()

    else:  # Draw image
        st.info("Draw in black on a white canvas. The drawing is binarized to 32×32.")
        canvas = st_canvas(
            fill_color="rgba(0,0,0,0)",
            stroke_width=8,
            stroke_color="#000000",
            background_color="#FFFFFF",
            height=256, width=256,
            drawing_mode="freedraw",
            key="wm_canvas",
        )
        if canvas and canvas.image_data is not None:
            wm_bin = make_binary_watermark_from_rgba_ndarray(canvas.image_data, size=WATERMARK_N)
            wm_bits = wm_bin.reshape(-1).tolist()

    # ==== WATERMARK PREVIEW (crisp 32×32, header only when present) ====
    bits_for_preview = None
    if wm_bits is not None:
        bits_for_preview = wm_bits
    elif st.session_state.get("last_wm_bits") is not None:
        bits_for_preview = st.session_state["last_wm_bits"]

    if bits_for_preview is not None:
        st.markdown("**Watermark preview (32×32, binary)**")
        canvas_size = 256  # match your canvas for a clear, pixelated upscale
        wm_bin_preview = np.array(bits_for_preview, dtype=np.uint8).reshape((WATERMARK_N, WATERMARK_N))
        big = Image.fromarray((wm_bin_preview * 255).astype(np.uint8), mode="L").resize(
            (canvas_size, canvas_size), Image.NEAREST
        )
        st.image(big, clamp=True)

        # Draw-only: show a download button for the exact 32×32 under the preview
        if wm_source == "Draw image":
            bin_img_exact = Image.fromarray((wm_bin_preview * 255).astype(np.uint8), mode="L")
            buf = BytesIO()
            bin_img_exact.save(buf, format="PNG")
            buf.seek(0)
            st.download_button(
                "⬇️ Download watermark (32×32 PNG)",
                data=buf,
                file_name="watermark_32x32.png",
                mime="image/png",
                use_container_width=False,
            )
    else:
        st.info("No watermark yet — upload watermark to see preview.")

    # ==== EMBED ACTION ====
    # For Upload watermark → Embed button should appear below the preview.
    # For Draw watermark → also allow embedding here (keeps UX consistent).
    place_embed_button_here = True  # set True for both modes so it's always below preview

    if place_embed_button_here:
        if st.button("🔧 Embed Watermark (Batch)"):
            if wm_bits is None:
                st.warning("Please provide a watermark first (upload or draw).")
                st.stop()

            # If no host images uploaded, create one demo gradient
            if len(host_pils) == 0:
                W, H = 960, 720
                x = np.linspace(0, 1, W, dtype=np.float32)
                y = np.linspace(0, 1, H, dtype=np.float32)
                xv, yv = np.meshgrid(x, y)
                r = (xv * 255).astype(np.uint8)
                g = (yv * 255).astype(np.uint8)
                b = ((1 - 0.5 * xv - 0.5 * yv) * 255).clip(0, 255).astype(np.uint8)
                demo = Image.fromarray(np.dstack([r, g, b]), mode="RGB")
                host_pils = [demo]
                host_names = ["demo_gradient.png"]

            # Convert all hosts to YCbCr arrays
            y_list, cb_list, cr_list = [], [], []
            for hp in host_pils:
                y, cb, cr = rgb_to_ycbcr_arrays(hp)
                y_list.append(y); cb_list.append(cb); cr_list.append(cr)

            # Batch-embed on Y
            y_wm_list = embed_bits_y_multilevel_svd_qim_batch(
                y_lumas=y_list,
                bits=wm_bits,
                secret_key=int(secret_key),
                quant_step=float(quant_step),
                svd_index=int(svd_index),
                svd_patch=((r0, r1), (c0, c1)),
                wavelet=wavelet,
                dwt_levels=int(dwt_levels),
                tiles=(int(tiles_r), int(tiles_c)),
                repeat=0,
                include_LL=bool(include_LL),
                include_D=bool(include_D),
            )

            # Store last bits/source for preview after embed
            st.session_state["last_wm_bits"] = wm_bits
            st.session_state["last_wm_source"] = wm_source
            st.session_state["embed_done"] = True

            watermarked_files = []
            for idx, (hp, y_wm, cb, cr, name) in enumerate(zip(host_pils, y_wm_list, cb_list, cr_list, host_names), start=1):
                wm_rgb_pil = ycbcr_arrays_to_rgb(y_wm, cb, cr)
                out_name = f"{name.rsplit('.',1)[0]}_watermarked.png"
                watermarked_files.append((out_name, wm_rgb_pil))

                wm_rgb = pil_to_np_rgb(wm_rgb_pil)
                host_rgb = pil_to_np_rgb(hp)

                unique_key = f"download_{name}_{idx}"  # Unique key for each download button

                # Save last item for Attack tab
                st.session_state["watermarked_rgb"] = wm_rgb

                # Capacity
                H, W = hp.size[1], hp.size[0]
                file_capacity = total_capacity_for_shape(
                    H, W, wavelet, int(dwt_levels), (int(tiles_r), int(tiles_c)), bool(include_LL), bool(include_D)
                )

                st.markdown(f"### Result #{idx}: `{name}`  ·  Image size: **{W}×{H}**  ·  Capacity≈**{file_capacity}** blocks")
=======
    data = pil_to_bytes(img_pil, fmt="PNG" if fmt == "PNG" else fmt)
    st.download_button(
        label=label,
        data=data,
        file_name=filename,
        mime="image/" + filename.split(".")[-1],
        use_container_width=False,
        key=unique_key,
    )

def get_preview_image(pil_img: Image.Image) -> Image.Image:
    """Create a fixed-size preview image while maintaining aspect ratio."""
    img_ratio = pil_img.width / pil_img.height
    preview_ratio = PREVIEW_SIZE[0] / PREVIEW_SIZE[1]
    if img_ratio > preview_ratio:
        new_w = PREVIEW_SIZE[0]
        new_h = int(PREVIEW_SIZE[0] / img_ratio)
    else:
        new_h = PREVIEW_SIZE[1]
        new_w = int(PREVIEW_SIZE[1] * img_ratio)
    return pil_img.resize((new_w, new_h), Image.Resampling.LANCZOS)

def resize_into_range(p: Image.Image, lo=512, hi=1080) -> Tuple[Image.Image, bool]:
    """Keep aspect ratio; scale so both sides lie within [lo, hi]."""
    needs_resize = False
    W, H = p.width, p.height
    if W < lo or H < lo or W > hi or H > hi:
        needs_resize = True
        if W < lo or H < lo:
            s = max(lo / W, lo / H)
        else:
            s = min(hi / W, hi / H)
        new_w = int(W * s)
        new_h = int(H * s)
        new_w = max(lo, min(hi, new_w))
        new_h = max(lo, min(hi, new_h))
        p = p.resize((new_w, new_h), Image.Resampling.LANCZOS)
    return p, needs_resize

def aspect_ok(p: Image.Image, max_ratio=3.0) -> bool:
    """Reject extremely elongated images (too unbalanced)."""
    r = max(p.width, p.height) / min(p.width, p.height)
    return r <= max_ratio

def show_grid_previews(pils: List[Image.Image], names: List[str], per_row=3):
    """Simple grid preview for a list of PIL images."""
    for i in range(0, len(pils), per_row):
        cols = st.columns(per_row, gap="medium")
        for j, col in enumerate(cols):
            k = i + j
            if k >= len(pils):
                break
            with col:
                prev = get_preview_image(pils[k])
                st.image(prev, caption=f"{names[k]} • {pils[k].width}×{pils[k].height}px")

# ----------------------------
# Session state bootstrapping
# ----------------------------
def init_state():
    ss = st.session_state
    # Everything related to the "Embed" tab
    if "embed" not in ss:
        ss.embed = {
            "host_bytes": [],      # list[bytes] of uploaded/processed hosts
            "host_names": [],      # list[str]
            "wm_bits": None,       # 1D list[int] or np.ndarray
            "wm_source": None,     # "upload" or "draw"
            "watermarked": [],     # list[(filename, bytes)]
        }
    # Everything related to the "Extract" tab
    if "extract" not in ss:
        ss.extract = {
            "atk_bytes": [],       # list[bytes] watermarked inputs
            "atk_names": [],
            "ref_bits": None,      # optional reference watermark bits
            "results": [],         # extraction outputs (list[(name, bits, preview_bytes)])
        }
    # Everything related to the "Attack" tab
    if "attack" not in ss:
        ss.attack = {
            "jpeg": [],            # list[(name, attacked_bytes)]
            "crop": [],
            "rotate": [],
        }

init_state()

# ----------------------------
# TAB 1: EMBED
# ----------------------------
def tab_embed():
    st.header("Embed Watermark")

    # --- HOST IMAGES ---
    st.markdown("### Host Image(s)")
    host_files = st.file_uploader(
        "Upload one or more host images.",
        type=["png", "jpg", "jpeg", "webp"],
        accept_multiple_files=True,
        key="host_upl_embed",   # STABLE KEY
    )

    # If user uploads new files, replace current host list with processed versions
    if host_files:
        host_pils, host_names = [], []
        for uf in host_files:
            try:
                pil = Image.open(uf).convert("RGB")
                if not aspect_ok(pil):
                    st.error(f"Rejected `{getattr(uf, 'name', 'file')}`: aspect ratio too extreme ({pil.width}×{pil.height}).")
                    continue
                original = (pil.width, pil.height)
                pil, resized = resize_into_range(pil, 512, 1080)
                if resized:
                    st.info(f"Auto-resized `{getattr(uf, 'name', 'file')}`: {original[0]}×{original[1]} → {pil.width}×{pil.height}")
                    host_names.append(f"{getattr(uf, 'name', 'unnamed')}_resized")
                else:
                    host_names.append(getattr(uf, "name", "unnamed"))
                host_pils.append(pil)
            except Exception as e:
                st.warning(f"Failed to open {getattr(uf,'name','file')}: {e}")

        # Persist to session_state as BYTES (robust across reruns)
        st.session_state.embed["host_bytes"] = [pil_to_bytes(p) for p in host_pils]
        st.session_state.embed["host_names"] = host_names

    # Show previews (from session_state)
    if len(st.session_state.embed["host_bytes"]) == 0:
        st.info("No image(s) yet — upload above to see previews.")
    else:
        st.markdown("**Image previews**")
        pils = [bytes_to_pil(b) for b in st.session_state.embed["host_bytes"]]
        show_grid_previews(pils, st.session_state.embed["host_names"])

    # --- WATERMARK SOURCE ---
    st.markdown("### Watermark Image")
    wm_source = st.radio(
        "Choose watermark source",
        ["Upload watermark", "Draw watermark"],
        horizontal=True,
        key="wm_source_embed"
    )

    wm_bits = None
    if wm_source == "Upload watermark":
        wm_file = st.file_uploader(
            "Upload watermark image (will be binarized to 32×32)",
            type=["png", "jpg", "jpeg", "webp"],
            key="wm_upl_embed"   # STABLE KEY
        )
        if wm_file is not None:
            wm_bits = utilities.prepare_watermark_bits(Image.open(wm_file), size=parameters.WATERMARK_SIZE)
    else:
        st.info("Draw in black on a white canvas. The drawing is binarized to 32×32.")
        canvas = st_canvas(
            fill_color="rgba(0,0,0,0)",
            stroke_width=8,
            stroke_color="#000000",
            background_color="#FFFFFF",
            height=256, width=256,
            drawing_mode="freedraw",
            key="wm_canvas_embed",  # STABLE KEY
        )
        if canvas and canvas.image_data is not None:
            wm_bits = utilities.prepare_watermark_bits(Image.fromarray(canvas.image_data.astype(np.uint8)), size=parameters.WATERMARK_SIZE)

    # Persist watermark bits if present this run
    if wm_bits is not None:
        st.session_state.embed["wm_bits"] = wm_bits
        st.session_state.embed["wm_source"] = "upload" if (wm_source == "Upload watermark") else "draw"

    # --- WATERMARK PREVIEW ---
    if st.session_state.embed["wm_bits"] is not None:
        st.markdown("**Watermark preview**")
        wm_bin = np.array(st.session_state.embed["wm_bits"], dtype=np.uint8).reshape(parameters.WATERMARK_SIZE, parameters.WATERMARK_SIZE)
        big = Image.fromarray((wm_bin * 255).astype(np.uint8), mode="L").resize((256, 256), Image.NEAREST)
        st.image(big, clamp=True)

        # If drawn, allow download of the exact 32×32 binary
        if st.session_state.embed["wm_source"] == "draw":
            buf = io.BytesIO()
            Image.fromarray((wm_bin * 255).astype(np.uint8), mode="L").save(buf, format="PNG")
            buf.seek(0)
            st.download_button(
                "Download watermark (32×32 PNG)",
                data=buf,
                file_name="watermark_32x32.png",
                mime="image/png",
                use_container_width=False,
                key="dl_drawn_wm_embed"
            )
    else:
        st.info("No watermark yet — upload or draw to see preview.")

        # --- EMBED ACTION ---
    if (len(st.session_state.embed["host_bytes"]) > 0) and (st.session_state.embed["wm_bits"] is not None):
        if st.button("Embed", key="embed_button"):
            hosts_b = st.session_state.embed["host_bytes"]
            wm_bits_s = st.session_state.embed["wm_bits"]

            out_pairs = []  # (filename, bytes)
            for name, hb in zip(st.session_state.embed["host_names"], hosts_b):
                hp = bytes_to_pil(hb)
                y, cb, cr = utilities.to_ycbcr_arrays(hp)
                y_wm = watermarking.embed_watermark(y, wm_bits_s)
                wm_rgb_pil = utilities.from_ycbcr_arrays(y_wm, cb, cr)
                out_name = f"{name.rsplit('.',1)[0]}_watermarked.png"
                out_pairs.append((out_name, pil_to_bytes(wm_rgb_pil, "PNG")))

                # Show side-by-side + PSNR + download
>>>>>>> 28dc174d
                col_a, col_b = st.columns(2, gap="large")
                with col_a:
                    st.markdown("**Original**")
                    st.image(get_preview_image(hp))
                with col_b:
                    st.markdown("**Watermarked**")
                    st.image(get_preview_image(wm_rgb_pil))

                psnr_val = utilities.psnr(utilities.pil_to_np_rgb(hp), utilities.pil_to_np_rgb(wm_rgb_pil))
                st.metric("PSNR (Original vs Watermarked)", f"{psnr_val:.2f} dB")
<<<<<<< HEAD
                np_image_download_button(
                    wm_rgb_pil,
                    f"⬇️ Download `{name}` (watermarked)",
                    out_name,
                    unique_key=unique_key  # Provide the unique key here
                )

                st.markdown("---")

            # ---- Download ALL as a ZIP ----
            if len(watermarked_files) > 1:
                zip_buffer = BytesIO()
                with zipfile.ZipFile(zip_buffer, "w", compression=zipfile.ZIP_DEFLATED) as zf:
                    for fname, pil_img in watermarked_files:
                        img_bytes = BytesIO()
                        pil_img.save(img_bytes, format="PNG")
                        img_bytes.seek(0)
                        zf.writestr(fname, img_bytes.read())
                zip_buffer.seek(0)
                st.download_button(
                    "⬇️ Download ALL watermarked images (ZIP)",
=======
                st.download_button(
                    f"Download `{name}` (watermarked)",
                    data=out_pairs[-1][1],
                    file_name=out_name,
                    mime="image/png",
                    use_container_width=False,
                    key=f"dl_wm_{name}"
                )
                st.markdown("---")

            # Persist batch for optional ZIP
            st.session_state.embed["watermarked"] = out_pairs

            if len(out_pairs) > 1:
                zip_buffer = io.BytesIO()
                with zipfile.ZipFile(zip_buffer, "w", compression=zipfile.ZIP_DEFLATED) as zf:
                    for fname, b in out_pairs:
                        zf.writestr(fname, b)
                zip_buffer.seek(0)
                st.download_button(
                    "Download ALL watermarked images (ZIP)",
>>>>>>> 28dc174d
                    data=zip_buffer,
                    file_name="watermarked_batch.zip",
                    mime="application/zip",
                    use_container_width=True,
<<<<<<< HEAD
                )


# ==========================================================
# TAB 2: EXTRACT
# ==========================================================
with tabs[1]:
    st.header("Extract")

    # ==== Watermarked Image upload ====
    st.markdown("### Watermarked Image")
    attacked_files = st.file_uploader(
        "Upload one or more watermarked images.",
=======
                    key="dl_zip_embed"
                )


# ----------------------------
# TAB 2: EXTRACT
# ----------------------------
def tab_extract():
    st.header("Extract Watermark")

    # --- Upload attacked/watermarked inputs ---
    st.markdown("### Watermarked Images")
    attacked_files = st.file_uploader(
        "Upload one or more watermarked images to extract watermarks.",
>>>>>>> 28dc174d
        type=["png","jpg","jpeg","webp"],
        key="attacked_upl_extract",
        accept_multiple_files=True
    )
<<<<<<< HEAD
    if not attacked_files:
        st.info("No watermarked images yet — upload one or more above to see previews.")

    # ==== (PREVIEW FIRST) Watermarked images preview (grid) ====
    atk_pils_preview, atk_names_preview = [], []
    if attacked_files:
        st.markdown("**Watermarked image previews**")
        for f in attacked_files:
            try:
                p = Image.open(f).convert("RGB")
                atk_pils_preview.append(p)
                atk_names_preview.append(getattr(f, "name", "watermarked.png"))
            except Exception as e:
                st.warning(f"Failed to open {getattr(f,'name','file')}: {e}")

        # Grid layout
        per_row = 3
        for i in range(0, len(atk_pils_preview), per_row):
            cols = st.columns(per_row, gap="medium")
            for j, col in enumerate(cols):
                idx = i + j
                if idx >= len(atk_pils_preview):
                    break
                with col:
                    pil = atk_pils_preview[idx]
                    name = atk_names_preview[idx]
                    st.image(
                        pil,
                        use_container_width=True,
                        caption=f"{name} • {pil.width}×{pil.height}px",
                    )

    # ==== Original watermark upload (SECOND) ====
    st.markdown("### Watermark")
    ori_wm_file = st.file_uploader(
        "Upload original watermark image (for BER, optional; will be binarized to 32×32)",
=======

    if attacked_files:
        atk_pils, atk_names = [], []
        for f in attacked_files:
            try:
                p = Image.open(f).convert("RGB")
                if not aspect_ok(p):
                    st.error(f"Rejected `{getattr(f,'name','file')}`: aspect ratio too extreme.")
                    continue
                orig = (p.width, p.height)
                p, resized = resize_into_range(p, 512, 1080)
                if resized:
                    st.info(f"Auto-resized `{getattr(f,'name','file')}`: {orig[0]}×{orig[1]} → {p.width}×{p.height}")
                    atk_names.append(f"{getattr(f, 'name', 'watermarked.png')}_resized")
                else:
                    atk_names.append(getattr(f, "name", "watermarked.png"))
                atk_pils.append(p)
            except Exception as e:
                st.warning(f"Failed to open {getattr(f,'name','file')}: {e}")

        st.session_state.extract["atk_bytes"] = [pil_to_bytes(p) for p in atk_pils]
        st.session_state.extract["atk_names"] = atk_names

    # Grid preview
    if len(st.session_state.extract["atk_bytes"]) == 0:
        st.info("Upload watermarked images above to extract.")
    else:
        st.markdown("**Watermarked image previews**")
        show_grid_previews(
            [bytes_to_pil(b) for b in st.session_state.extract["atk_bytes"]],
            st.session_state.extract["atk_names"]
        )

    # --- Optional reference watermark ---
    st.markdown("### Reference Watermark (Optional)")
    ori_wm_file = st.file_uploader(
        "Upload the original watermark to compute BER & NCC.",
>>>>>>> 28dc174d
        type=["png","jpg","jpeg","webp"],
        key="oriwm_upl_extract"
    )
    if not ori_wm_file:
        st.info("No watermark yet — upload watermark to see preview.")

    # Original watermark preview (crisp 32×32 if provided)
    ref_bits = None
    if ori_wm_file:
        try:
            st.markdown("**Original watermark (32×32 binarized preview)**")
            ori_pil = Image.open(ori_wm_file).convert("RGBA")
            # composite on white to handle transparency
            bg = Image.new("RGBA", ori_pil.size, (255, 255, 255, 255))
            ori_rgb = Image.alpha_composite(bg, ori_pil).convert("RGB")

            # binarize to 32×32 using your helper
            ori_wm_bin = make_binary_watermark_from_pil(ori_rgb, size=WATERMARK_N)
            ref_bits = ori_wm_bin.reshape(-1).tolist()

            # crisp preview (nearest neighbor upscale)
            canvas_size = 256
            big = Image.fromarray((ori_wm_bin * 255).astype(np.uint8), mode="L").resize(
                (canvas_size, canvas_size), Image.NEAREST
            )
            st.image(big, clamp=True)
        except Exception as e:
            st.warning(f"Failed to read original watermark: {e}")
            ref_bits = None

<<<<<<< HEAD
    # ---------- EXTRACT ACTION ----------
    if st.button("🔎 Extract Watermark(s)"):
        if not attacked_files:
            st.warning("Please upload at least one watermarked image.")
            st.stop()

        # Build lists of Y from all attacked files
        atk_pils, atk_names, y_list = [], [], []
        for f in attacked_files:
            pil_img = Image.open(f).convert("RGB")
            atk_pils.append(pil_img)
            atk_names.append(getattr(f, "name", "watermarked.png"))
            y, _, _ = rgb_to_ycbcr_arrays(pil_img)
            y_list.append(y)

        # Batch extract bits
        bits_list = extract_bits_y_multilevel_svd_qim_batch(
            y_lumas=y_list,
            n_bits=WATERMARK_N * WATERMARK_N,
            secret_key=int(secret_key),
            quant_step=float(quant_step),
            svd_index=int(svd_index),
            svd_patch=((r0, r1), (c0, c1)),
            wavelet=wavelet,
            dwt_levels=int(dwt_levels),
            tiles=(int(tiles_r), int(tiles_c)),
            include_LL=bool(include_LL),
            include_D=bool(include_D),
        )

        # Show per-file results
        for idx, (name, bits_out) in enumerate(zip(atk_names, bits_list), start=1):
            wm_rec = np.array(bits_out, dtype=np.uint8).reshape(WATERMARK_N, WATERMARK_N)
            st.markdown(f"### Extracted #{idx}: `{name}`")
            col1, col2 = st.columns(2, gap="large")
            with col1:
                st.markdown("**Source image**")
                st.image(atk_pils[idx-1], use_column_width=True)
            with col2:
                st.markdown("**Recovered 32×32 watermark**")
                # crisp recovered preview
                rec_big = Image.fromarray((wm_rec * 255).astype(np.uint8), mode="L").resize(
                    (256, 256), Image.NEAREST
                )
                st.image(rec_big, clamp=True)

            if ref_bits is not None:
                ber_val, stats = bit_error_rate(ref_bits, bits_out, return_counts=True)
                st.metric("BER", f"{ber_val:.4f}")
                st.write(f"Accuracy: **{stats['accuracy']:.4f}**  |  Errors: **{stats['errors']}/{stats['total']}**")
            else:
                st.info("Upload the original 32×32 watermark image above to compute BER.")
            st.markdown("---")
=======
    if ori_wm_file:
        try:
            st.markdown("**Reference watermark preview**")
            ori_pil = Image.open(ori_wm_file).convert("RGBA")
            bg = Image.new("RGBA", ori_pil.size, (255, 255, 255, 255))
            ori_rgb = Image.alpha_composite(bg, ori_pil).convert("RGB")
            ori_wm_bin = utilities.prepare_watermark_bits(ori_rgb, size=parameters.WATERMARK_SIZE)
            st.session_state.extract["ref_bits"] = ori_wm_bin.reshape(-1).tolist()

            big = Image.fromarray((ori_wm_bin * 255).astype(np.uint8), mode="L").resize((256, 256), Image.NEAREST)
            st.image(big, clamp=True)
        except Exception as e:
            st.warning(f"Failed to read original watermark: {e}")
            st.session_state.extract["ref_bits"] = None

    else:
        st.info("No watermark yet — upload or draw to see preview.")

    # --- EXTRACTION METHOD SELECTION ---
    st.markdown("### Extraction Method")
    extract_method = st.radio(
        "Choose extraction algorithm",
        ["Standard Algorithm", "Enhanced Algorithm (for rotation)", "Compare Both"],
        horizontal=True,
        key="extract_method_select"
    )
    

        # --- EXTRACT ACTION ---
    # Show the button only when at least one attacked/watermarked image is uploaded
    if len(st.session_state.extract["atk_bytes"]) > 0:
        if st.button("Extract", key="extract_button"):
            results = []
            for name, b in zip(st.session_state.extract["atk_names"], st.session_state.extract["atk_bytes"]):
                pil_img = bytes_to_pil(b)
                y, _, _ = utilities.to_ycbcr_arrays(pil_img)

                if extract_method == "Standard Algorithm":
                    bits = watermarking.extract_watermark(y)
                    wm_rec = np.array(bits, dtype=np.uint8).reshape(parameters.WATERMARK_SIZE, parameters.WATERMARK_SIZE)
                    rec_big = Image.fromarray((wm_rec * 255).astype(np.uint8), mode="L").resize((256, 256), Image.NEAREST)
                    results.append((name, bits, pil_to_bytes(rec_big, "PNG"), None, None))

                elif extract_method == "Enhanced Algorithm (for rotation)":
                    bits = watermarking.extract_watermark_enhanced(y)
                    wm_rec = np.array(bits, dtype=np.uint8).reshape(parameters.WATERMARK_SIZE, parameters.WATERMARK_SIZE)
                    rec_big = Image.fromarray((wm_rec * 255).astype(np.uint8), mode="L").resize((256, 256), Image.NEAREST)
                    results.append((name, bits, pil_to_bytes(rec_big, "PNG"), None, None))

                else:  # Compare Both
                    bits_std = watermarking.extract_watermark(y)
                    bits_enh = watermarking.extract_watermark_enhanced(y)

                    wm_rec_std = np.array(bits_std, dtype=np.uint8).reshape(parameters.WATERMARK_SIZE, parameters.WATERMARK_SIZE)
                    wm_rec_enh = np.array(bits_enh, dtype=np.uint8).reshape(parameters.WATERMARK_SIZE, parameters.WATERMARK_SIZE)

                    rec_big_std = Image.fromarray((wm_rec_std * 255).astype(np.uint8), mode="L").resize((256, 256), Image.NEAREST)
                    rec_big_enh = Image.fromarray((wm_rec_enh * 255).astype(np.uint8), mode="L").resize((256, 256), Image.NEAREST)

                    results.append((name, bits_std, pil_to_bytes(rec_big_std, "PNG"), bits_enh, pil_to_bytes(rec_big_enh, "PNG")))

            st.session_state.extract["results"] = results

            # Show per-file results + metrics if ref available
            for idx, result in enumerate(results, start=1):
                if extract_method == "Compare Both":
                    name, bits_std, preview_std_png, bits_enh, preview_enh_png = result
                    st.markdown(f"### Extracted #{idx}: `{name}`")

                    col1, col2, col3 = st.columns(3, gap="medium")
                    with col1:
                        st.markdown("**Source image**")
                        st.image(get_preview_image(bytes_to_pil(st.session_state.extract["atk_bytes"][idx-1])))
                    with col2:
                        st.markdown("**Standard Algorithm**")
                        st.image(Image.open(io.BytesIO(preview_std_png)), clamp=True)
                    with col3:
                        st.markdown("**Enhanced Algorithm**")
                        st.image(Image.open(io.BytesIO(preview_enh_png)), clamp=True)

                    ref_bits = st.session_state.extract["ref_bits"]
                    if ref_bits is not None:
                        ber_std, stats_std = utilities.bit_error_rate(ref_bits, bits_std, return_counts=True)
                        ncc_std = utilities.normalized_cross_correlation(ref_bits, bits_std)

                        ber_enh, stats_enh = utilities.bit_error_rate(ref_bits, bits_enh, return_counts=True)
                        ncc_enh = utilities.normalized_cross_correlation(ref_bits, bits_enh)

                        st.markdown("#### Metrics Comparison")
                        col_std, col_enh = st.columns(2, gap="large")
                        with col_std:
                            st.markdown("**Standard Algorithm**")
                            c1, c2 = st.columns(2)
                            with c1: st.metric("BER", f"{ber_std:.4f}")
                            with c2: st.metric("NCC", f"{ncc_std:.4f}")
                            st.write(f"Accuracy: **{stats_std['accuracy']:.4f}**  |  Errors: **{stats_std['errors']}/{stats_std['total']}**")
                        with col_enh:
                            st.markdown("**Enhanced Algorithm**")
                            c1, c2 = st.columns(2)
                            with c1: st.metric("BER", f"{ber_enh:.4f}")
                            with c2: st.metric("NCC", f"{ncc_enh:.4f}")
                            st.write(f"Accuracy: **{stats_enh['accuracy']:.4f}**  |  Errors: **{stats_enh['errors']}/{stats_enh['total']}**")

                        if stats_std['accuracy'] > stats_enh['accuracy']:
                            st.success("Standard algorithm performed better for this image")
                        elif stats_enh['accuracy'] > stats_std['accuracy']:
                            st.success("Enhanced algorithm performed better for this image")
                        else:
                            st.info("Both algorithms performed equally")
                    else:
                        st.info("Upload the reference watermark above to compute BER and NCC metrics.")

                else:
                    name, bits_out, preview_png = result[:3]
                    st.markdown(f"### Extracted #{idx}: `{name}`")
                    col1, col2 = st.columns(2, gap="large")
                    with col1:
                        st.markdown("**Source image**")
                        st.image(get_preview_image(bytes_to_pil(st.session_state.extract["atk_bytes"][idx-1])))
                    with col2:
                        method_name = "Standard" if extract_method == "Standard Algorithm" else "Enhanced"
                        st.markdown(f"**Recovered watermark ({method_name})**")
                        st.image(Image.open(io.BytesIO(preview_png)), clamp=True)

                    ref_bits = st.session_state.extract["ref_bits"]
                    if ref_bits is not None:
                        ber_val, stats = utilities.bit_error_rate(ref_bits, bits_out, return_counts=True)
                        ncc_val = utilities.normalized_cross_correlation(ref_bits, bits_out)
                        c1, c2 = st.columns(2)
                        with c1: st.metric("BER", f"{ber_val:.4f}")
                        with c2: st.metric("NCC", f"{ncc_val:.4f}")
                        st.write(f"Accuracy: **{stats['accuracy']:.4f}**  |  Errors: **{stats['errors']}/{stats['total']}**")
                    else:
                        st.info("Upload the reference watermark above to compute BER and NCC metrics.")

                st.markdown("---")
>>>>>>> 28dc174d


# ----------------------------
# TAB 3: ATTACK
<<<<<<< HEAD
# ==========================================================
with tabs[2]:
    st.header("Attack")

    # Allow direct upload(s) for attack
    st.markdown("### Attacked Image")
    atk_files = st.file_uploader(
        "Upload one or more watermarked images.",
        type=["png", "jpg", "jpeg", "webp", "bmp"],
        key="attack_upl_files",
        accept_multiple_files=True,
    )

    if not atk_files:
        st.info("No watermarked images yet — upload one or more above to see previews.")

    # Previews (uploaded watermarked images)
    atk_pils, atk_names = [], []
    if atk_files:
        st.markdown("**Uploaded watermarked image previews**")
        for f in atk_files:
            try:
                p = Image.open(f).convert("RGB")
                atk_pils.append(p)
                atk_names.append(getattr(f, "name", "watermarked.png"))
            except Exception as e:
                st.warning(f"Failed to open {getattr(f,'name','file')}: {e}")

        # Display images in grid layout
        per_row = 3
        for i in range(0, len(atk_pils), per_row):
            cols = st.columns(per_row)
            for j, col in enumerate(cols):
                idx = i + j
                if idx >= len(atk_pils):
                    break
                with col:
                    pil = atk_pils[idx]
                    name = atk_names[idx]
                    st.image(pil,  use_column_width=True, caption=f"{name} • {pil.width}×{pil.height}px",)

    # ---------- Watermark preview (for BER comparison) ----------
    st.markdown("### Watermark (for BER comparison)")

    ori_wm_file = st.file_uploader(
        "Upload original watermark image (for BER, optional; will be binarized to 32×32)",
        type=["png", "jpg", "jpeg", "webp"],
        key="attack_refwm_upl"
    )
    if ori_wm_file:
        try:
            p = Image.open(ori_wm_file).convert("RGBA")
            bg = Image.new("RGBA", p.size, (255, 255, 255, 255))
            p_rgb = Image.alpha_composite(bg, p).convert("RGB")
            ori_bin = make_binary_watermark_from_pil(p_rgb, size=WATERMARK_N)

            # Preview the original watermark (crisp 32×32)
            st.markdown("**Original watermark (32×32 binarized preview)**")
            big = Image.fromarray((ori_bin * 255).astype(np.uint8), mode="L").resize((256, 256), Image.NEAREST)
            st.image(big, clamp=True)

            # Store it for BER comparison
            ref_bits = ori_bin.reshape(-1).tolist()
            st.session_state["ref_wm_bits"] = ref_bits
        except Exception as e:
            st.warning(f"Failed to read original watermark: {e}")

    # ---------- Check if we have images to attack ----------
    if not atk_pils:
        st.info("Upload watermarked images above to perform attacks.")
        st.stop()

    # ---------- Attack Subtabs ----------
    sub = st.tabs(["JPEG", "JPEG 2000", "Small Cutouts"])

    # JPEG Attack
    with sub[0]:
        q = st.slider("JPEG quality", 10, 95, 75, step=1, key="jpegq")
        if st.button("Run JPEG Attack"):
            st.markdown("### JPEG Attack Results")

            attacked_images_jpeg = [];
            
            for idx, (pil, name) in enumerate(zip(atk_pils, atk_names), start=1):
                st.markdown(f"#### Result #{idx}: `{name}`")
                
                # Convert to numpy and attack
                src_rgb = pil_to_np_rgb(pil)
                
                # Compress the image with the chosen JPEG quality
                buf = io.BytesIO()
                pil.save(buf, format="JPEG", quality=q, subsampling=0, optimize=False)
                buf.seek(0)
                atk_pil = Image.open(buf).convert("RGB")

                out_name = f"{name.rsplit('.', 1)[0]}_jpeg_q{q}.png"
                attacked_images_jpeg.append((out_name, atk_pil))

                # Extract watermark from the attacked image
                y_atk, _, _ = rgb_to_ycbcr_arrays(atk_pil)
                bits_atk = extract_bits_y_multilevel_svd_qim(
                    y_luma=y_atk,
                    n_bits=WATERMARK_N * WATERMARK_N,
                    secret_key=int(secret_key),
                    quant_step=float(quant_step),
                    svd_index=int(svd_index),
                    svd_patch=((r0, r1), (c0, c1)),
                    wavelet=wavelet,
                    dwt_levels=int(dwt_levels),
                    tiles=(int(tiles_r), int(tiles_c)),
                    include_LL=bool(include_LL),
                    include_D=bool(include_D),
                )
                wm_atk = np.array(bits_atk, dtype=np.uint8).reshape(WATERMARK_N, WATERMARK_N)

                # Show the results side by side
                col1, col2 = st.columns(2, gap="large")
                with col1:
                    st.markdown("**Attacked Image (JPEG)**")
                    st.image(atk_pil, use_column_width=True)
                with col2:
                    st.markdown("**Recovered 32×32 watermark**")
                    rec_big = Image.fromarray((wm_atk * 255).astype(np.uint8), mode="L").resize(
                        (256, 256), Image.NEAREST
                    )
                    st.image(rec_big, clamp=True)

                # Compute and display BER
                if ref_bits is not None:
                    ber_val, stats = bit_error_rate(ref_bits, bits_atk, return_counts=True)
                    st.metric("BER (JPEG)", f"{ber_val:.4f}")
                    st.write(f"Accuracy: **{stats['accuracy']:.4f}**  |  Errors: **{stats['errors']}/{stats['total']}**")
                elif st.session_state.get("last_wm_bits") is not None:
                    ber_val, stats = bit_error_rate(st.session_state["last_wm_bits"], bits_atk, return_counts=True)
                    st.metric("BER (JPEG vs last embedded)", f"{ber_val:.4f}")
                else:
                    st.info("Upload a reference watermark above to show BER.")
                
                # Download button for individual attacked image
                np_image_download_button(
                    atk_pil, 
                    f"⬇️ Download JPEG attacked `{name}`", 
                    f"{name.rsplit('.', 1)[0]}_jpeg_q{q}.png",
                    unique_key=f"jpeg_download_{idx}_{q}"
                )
                st.markdown("---")

            # Download All button (only if multiple images)
            if len(attacked_images_jpeg) > 1:
                zip_buffer = BytesIO()
                with zipfile.ZipFile(zip_buffer, "w", compression=zipfile.ZIP_DEFLATED) as zf:
                    for fname, pil_img in attacked_images_jpeg:
                        img_bytes = BytesIO()
                        pil_img.save(img_bytes, format="PNG")
                        img_bytes.seek(0)
                        zf.writestr(fname, img_bytes.read())
                zip_buffer.seek(0)
                st.download_button(
                    "⬇️ Download ALL JPEG attacked images (ZIP)",
                    data=zip_buffer,
                    file_name=f"jpeg_attacked_batch_q{q}.zip",
                    mime="application/zip",
                    use_container_width=True,
                )

    # JPEG 2000 Attack
    with sub[1]:
        comp = st.slider("JPEG 2000 compression ×1000", 500, 8000, 2000, step=100, help="Higher = stronger compression")
        if st.button("Run JPEG 2000 Attack"):
            st.markdown("### JPEG 2000 Attack Results")
            
            # Store all attacked images for batch download
            attacked_images_jp2 = []
            
            for idx, (pil, name) in enumerate(zip(atk_pils, atk_names), start=1):
                st.markdown(f"#### Result #{idx}: `{name}`")
                
                src_rgb = pil_to_np_rgb(pil)
                
                try:
                    atk_rgb, jp2_bytes = jpeg2000_attack_mem(src_rgb, compression_x1000=int(comp))
                except Exception as e:
                    st.error(f"JPEG 2000 not available for {name}: {e}")
                    continue

                atk_pil = np_rgb_to_pil(atk_rgb)
                
                # Store for batch download
                out_name = f"{name.rsplit('.', 1)[0]}_jp2_c{comp}.png"
                attacked_images_jp2.append((out_name, atk_pil))

                # Extract watermark from the attacked image
                y_atk, _, _ = rgb_to_ycbcr_arrays(atk_pil)
                bits_atk = extract_bits_y_multilevel_svd_qim(
                    y_luma=y_atk,
                    n_bits=WATERMARK_N * WATERMARK_N,
                    secret_key=int(secret_key),
                    quant_step=float(quant_step),
                    svd_index=int(svd_index),
                    svd_patch=((r0, r1), (c0, c1)),
                    wavelet=wavelet,
                    dwt_levels=int(dwt_levels),
                    tiles=(int(tiles_r), int(tiles_c)),
                    include_LL=bool(include_LL),
                    include_D=bool(include_D),
                )
                wm_atk = np.array(bits_atk, dtype=np.uint8).reshape(WATERMARK_N, WATERMARK_N)

                # Show results
                colJ2k1, colJ2k2 = st.columns(2, gap="large")
                with colJ2k1:
                    st.markdown("**Attacked Image (JPEG 2000)**")
                    st.image(atk_pil, use_column_width=True)
                with colJ2k2:
                    st.markdown("**Recovered 32×32 watermark**")
                    rec_big = Image.fromarray((wm_atk * 255).astype(np.uint8), mode="L").resize(
                        (256, 256), Image.NEAREST
                    )
                    st.image(rec_big, clamp=True)

                # Compute and display BER
                if ref_bits is not None:
                    ber_val, stats = bit_error_rate(ref_bits, bits_atk, return_counts=True)
                    st.metric("BER (JPEG 2000)", f"{ber_val:.4f}")
                    st.write(f"Accuracy: **{stats['accuracy']:.4f}**  |  Errors: **{stats['errors']}/{stats['total']}**")
                elif st.session_state.get("last_wm_bits") is not None:
                    ber_val, stats = bit_error_rate(st.session_state["last_wm_bits"], bits_atk, return_counts=True)
                    st.metric("BER (JPEG 2000 vs last embedded)", f"{ber_val:.4f}")
                else:
                    st.info("Upload a reference watermark above to show BER.")

                # Download button for individual attacked image
                np_image_download_button(
                    atk_pil, 
                    f"⬇️ Download JPEG2000 attacked `{name}`", 
                    out_name,
                    unique_key=f"jp2_download_{idx}_{comp}"
                )
                st.markdown("---")

            # Download All button (only if multiple images)
            if len(attacked_images_jp2) > 1:
                zip_buffer = BytesIO()
                with zipfile.ZipFile(zip_buffer, "w", compression=zipfile.ZIP_DEFLATED) as zf:
                    for fname, pil_img in attacked_images_jp2:
                        img_bytes = BytesIO()
                        pil_img.save(img_bytes, format="PNG")
                        img_bytes.seek(0)
                        zf.writestr(fname, img_bytes.read())
                zip_buffer.seek(0)
                st.download_button(
                    "⬇️ Download ALL JPEG2000 attacked images (ZIP)",
                    data=zip_buffer,
                    file_name=f"jpeg2000_attacked_batch_c{comp}.zip",
                    mime="application/zip",
                    use_container_width=True,
                )

    # Small Cutout Attack
    with sub[2]:
        area = st.slider("Patch area ratio", 0.0001, 0.01, 0.001, step=0.0001, format="%.4f", key="arear_attack")
        nump = st.slider("Number of patches", 1, 150, 50, key="nump_attack")
        shape = st.selectbox("Shape", ["rect", "circle"], index=0, key="shape_attack")
        fill = st.selectbox("Fill", ["noise", "black", "avg", "blur"], index=0, key="fill_attack")
        blur_k = st.slider("Blur kernel (odd)", 3, 31, 11, step=2, key="blurk_attack")

        if st.button("Run Small Cutout Attack"):
            st.markdown("### Small Cutout Attack Results")
            
            # Store all attacked images for batch download
            attacked_images_cutout = []
            
            for idx, (pil, name) in enumerate(zip(atk_pils, atk_names), start=1):
                st.markdown(f"#### Result #{idx}: `{name}`")
                
                src_rgb = pil_to_np_rgb(pil)
                
                atk_rgb = small_random_cutout_mem(
                    in_rgb=src_rgb, area_ratio=float(area), num_patches=int(nump),
                    shape=shape, fill=fill, blur_kernel=int(blur_k), seed=int(secret_key)
                )
                atk_pil = np_rgb_to_pil(atk_rgb)
                
                # Store for batch download
                out_name = f"{name.rsplit('.', 1)[0]}_cutout_a{area}_n{nump}.png"
                attacked_images_cutout.append((out_name, atk_pil))

                # Extract watermark from the attacked image
                y_atk, _, _ = rgb_to_ycbcr_arrays(atk_pil)
                bits_atk = extract_bits_y_multilevel_svd_qim(
                    y_luma=y_atk,
                    n_bits=WATERMARK_N * WATERMARK_N,
                    secret_key=int(secret_key),
                    quant_step=float(quant_step),
                    svd_index=int(svd_index),
                    svd_patch=((r0, r1), (c0, c1)),
                    wavelet=wavelet,
                    dwt_levels=int(dwt_levels),
                    tiles=(int(tiles_r), int(tiles_c)),
                    include_LL=bool(include_LL),
                    include_D=bool(include_D),
                )
                wm_atk = np.array(bits_atk, dtype=np.uint8).reshape(WATERMARK_N, WATERMARK_N)

                # Show results
                col7, col8 = st.columns(2, gap="large")
                with col7:
                    st.markdown("**Attacked Image (Cutouts)**")
                    st.image(atk_pil, use_column_width=True)
                with col8:
                    st.markdown("**Recovered 32×32 watermark**")
                    rec_big = Image.fromarray((wm_atk * 255).astype(np.uint8), mode="L").resize(
                        (256, 256), Image.NEAREST
                    )
                    st.image(rec_big, clamp=True)

                # Compute and display BER
                if ref_bits is not None:
                    ber_val, stats = bit_error_rate(ref_bits, bits_atk, return_counts=True)
                    st.metric("BER (Cutouts)", f"{ber_val:.4f}")
                    st.write(f"Accuracy: **{stats['accuracy']:.4f}**  |  Errors: **{stats['errors']}/{stats['total']}**")
                elif st.session_state.get("last_wm_bits") is not None:
                    ber_val, stats = bit_error_rate(st.session_state["last_wm_bits"], bits_atk, return_counts=True)
                    st.metric("BER (Cutouts vs last embedded)", f"{ber_val:.4f}")
                else:
                    st.info("Upload a reference watermark above to show BER.")

                # Download button for individual attacked image
                np_image_download_button(
                    atk_pil, 
                    f"⬇️ Download Cutout attacked `{name}`", 
                    out_name,
                    unique_key=f"cutout_download_{idx}_{area}_{nump}"
                )
                st.markdown("---")

            # Download All button (only if multiple images)
            if len(attacked_images_cutout) > 1:
                zip_buffer = BytesIO()
                with zipfile.ZipFile(zip_buffer, "w", compression=zipfile.ZIP_DEFLATED) as zf:
                    for fname, pil_img in attacked_images_cutout:
                        img_bytes = BytesIO()
                        pil_img.save(img_bytes, format="PNG")
                        img_bytes.seek(0)
                        zf.writestr(fname, img_bytes.read())
                zip_buffer.seek(0)
                st.download_button(
                    "⬇️ Download ALL Cutout attacked images (ZIP)",
                    data=zip_buffer,
                    file_name=f"cutout_attacked_batch_a{area}_n{nump}.zip",
                    mime="application/zip",
                    use_container_width=True,
                )




# ==========================================================
# TAB 4: FLOW (visual explanation)
# ==========================================================
with tabs[3]:
    st.header("How it Works: Embed & Extract")

    colL, colR = st.columns(2)

    # -------- Embed pipeline diagram --------
    with colL:
        st.subheader("Embed pipeline")
        dot_embed = graphviz.Digraph("embed", format="svg")
        dot_embed.attr(rankdir="LR", fontsize="10", labelloc="t")

        dot_embed.node("rgb_in", "Host RGB")
        dot_embed.node("ycbcr", "Convert to YCbCr\n(embed in Y only)")
        dot_embed.node("dwt", "Multi-level DWT\n(H,V,(D) bands)")
        dot_embed.node("tiling", "Tile each band\n(e.g., 2×2)")
        dot_embed.node("dct", "8×8 block DCT\n(JPEG-like)")
        dot_embed.node("patch", "Mid-band patch\n(rows r0:r1, cols c0:c1)")
        dot_embed.node("svd", "SVD: U·diag(σ)·Vᵀ")
        dot_embed.node("qim", "QIM on σₖ\n(step=Δ, bit∈{0,1})")
        dot_embed.node("idct", "IDCT per 8×8")
        dot_embed.node("idwt", "Inverse DWT")
        dot_embed.node("merge", "Merge Y with Cb/Cr")
        dot_embed.node("rgb_out", "Watermarked RGB")

        # Secret key branch
        dot_embed.node("key", "Secret key", shape="note")
        dot_embed.node("rand", "Randomized block assignment\n(seed = key ⊕ tile ⊕ band ⊕ level)")
        dot_embed.edge("key", "rand", style="dashed")
        dot_embed.edge("rand", "dct", style="dashed", label="select block order")

        # Main flow
        dot_embed.edge("rgb_in", "ycbcr")
        dot_embed.edge("ycbcr", "dwt")
        dot_embed.edge("dwt", "tiling")
        dot_embed.edge("tiling", "dct")
        dot_embed.edge("dct", "patch")
        dot_embed.edge("patch", "svd")
        dot_embed.edge("svd", "qim")
        dot_embed.edge("qim", "idct")
        dot_embed.edge("idct", "idwt")
        dot_embed.edge("idwt", "merge")
        dot_embed.edge("merge", "rgb_out")

        st.graphviz_chart(dot_embed, use_container_width=True)

        st.caption(
            "We convert RGB→YCbCr and embed only in Y (luma) for perceptual robustness. "
            "For each DWT band/tile, we DCT 8×8 blocks, take a **mid-band patch**, compute SVD, and quantize **one σₖ** via **QIM**. "
            "A secret-key seeds randomized block assignment and repetition. Finally we IDCT, IDWT, and recombine Y with original Cb/Cr."
=======
# ----------------------------
def tab_attack():
    st.header("Attack Simulation")
    st.info("Upload watermarked images to simulate attacks and download the attacked versions.")

    attack_tabs = st.tabs(["JPEG Compression", "Cropping", "Small Rotation"])

    # --- JPEG ---
    with attack_tabs[0]:
        st.markdown("### JPEG Attack")
        jpeg_files = st.file_uploader(
            "Upload one or more original watermarked images",
            type=["png", "jpg", "jpeg", "webp"],
            key="jpeg_attack_files",
            accept_multiple_files=True,
        )

        if not jpeg_files:
            st.info("Upload images to see JPEG attack preview.")
        else:
            quality = st.slider("JPEG Quality", 10, 95, 75, step=1, key="jpeg_quality_slider")
            out_list = []
            for f in jpeg_files:
                try:
                    p = Image.open(f).convert("RGB")
                    if not aspect_ok(p):
                        st.error(f"Rejected `{getattr(f,'name','file')}`: aspect ratio too extreme.")
                        continue
                    p, _ = resize_into_range(p, 512, 1080)

                    # compress → bytes
                    buf = io.BytesIO()
                    p.save(buf, format="JPEG", quality=quality, subsampling=0, optimize=False)
                    jpeg_bytes = buf.getvalue()

                    # preview (exact file to be downloaded)
                    prev = Image.open(io.BytesIO(jpeg_bytes)).convert("RGB")
                    name = getattr(f, "name", "original.png")
                    col1, col2 = st.columns(2, gap="large")
                    with col1:
                        st.markdown("**Original**")
                        st.image(get_preview_image(p), caption=f"{p.width}×{p.height}px")
                    with col2:
                        st.markdown(f"**JPEG Q{quality}**")
                        st.image(get_preview_image(prev), caption=f"{prev.width}×{prev.height}px")

                    out_name = f"{name.rsplit('.',1)[0]}_jpeg_q{quality}.jpg"
                    st.download_button(
                        f"Download JPEG Q{quality}",
                        data=jpeg_bytes,
                        file_name=out_name,
                        mime="image/jpeg",
                        use_container_width=False,
                        key=f"jpeg_download_{name}_{quality}"
                    )
                    out_list.append((out_name, jpeg_bytes))
                    st.markdown("---")
                except Exception as e:
                    st.warning(f"Failed: {e}")

            st.session_state.attack["jpeg"] = out_list

            if len(out_list) > 1:
                zip_buffer = io.BytesIO()
                with zipfile.ZipFile(zip_buffer, "w", compression=zipfile.ZIP_DEFLATED) as zf:
                    for fname, b in out_list: zf.writestr(fname, b)
                zip_buffer.seek(0)
                st.download_button(
                    f"Download ALL JPEG Q{quality} (ZIP)",
                    data=zip_buffer,
                    file_name=f"jpeg_attacked_batch_q{quality}.zip",
                    mime="application/zip",
                    use_container_width=True,
                    key="dl_zip_jpeg"
                )

    # --- Cropping ---
    with attack_tabs[1]:
        st.markdown("### Cropping Attack")
        cropping_files = st.file_uploader(
            "Upload one or more original watermarked images",
            type=["png", "jpg", "jpeg", "webp"],
            key="cropping_attack_files",
            accept_multiple_files=True,
>>>>>>> 28dc174d
        )

        if not cropping_files:
            st.info("Upload images to see cropping attack preview.")
        else:
            area_ratio = st.slider("Area Ratio", 0.01, 0.1, 0.05, step=0.01, format="%.2f", key="crop_area_ratio")
            num_patches = st.slider("Number of Patches", 1, 10, 1, key="crop_num_patches")
            seed = st.slider("Seed", 0, 100, 42, key="crop_seed")

            out_list = []
            for f in cropping_files:
                try:
                    p = Image.open(f).convert("RGB")
                    if not aspect_ok(p):
                        st.error(f"Rejected `{getattr(f,'name','file')}`: aspect ratio too extreme.")
                        continue
                    p, _ = resize_into_range(p, 512, 1080)
                    attacked = attacks.crop_attack(
                        in_arr=np.array(p),
                        area_ratio=area_ratio,
                        num_patches=num_patches,
                        seed=seed
                    )
                    attacked_pil = attacked if isinstance(attacked, Image.Image) else Image.fromarray(attacked.astype(np.uint8))
                    name = getattr(f, "name", "original.png")

                    col1, col2 = st.columns(2, gap="large")
                    with col1:
                        st.markdown("**Original**")
                        st.image(get_preview_image(p), caption=f"{p.width}×{p.height}px")
                    with col2:
                        st.markdown(f"**Cropped (Area: {area_ratio:.4f}, Patches: {num_patches}, Seed: {seed})**")
                        st.image(get_preview_image(attacked_pil), caption=f"{attacked_pil.width}×{attacked_pil.height}px")

                    out_name = f"{name.rsplit('.',1)[0]}_cropped_a{area_ratio}_p{num_patches}_s{seed}.png"
                    np_image_download_button(
                        attacked_pil,
                        "Download Cropped",
                        out_name,
                        unique_key=f"cropping_download_{name}_{area_ratio}_{num_patches}_{seed}"
                    )
                    out_list.append((out_name, pil_to_bytes(attacked_pil, "PNG")))
                    st.markdown("---")
                except Exception as e:
                    st.warning(f"Failed: {e}")

            st.session_state.attack["crop"] = out_list

            if len(out_list) > 1:
                zip_buffer = io.BytesIO()
                with zipfile.ZipFile(zip_buffer, "w", compression=zipfile.ZIP_DEFLATED) as zf:
                    for fname, b in out_list: zf.writestr(fname, b)
                zip_buffer.seek(0)
                st.download_button(
                    "Download ALL Cropped images (ZIP)",
                    data=zip_buffer,
                    file_name=f"cropped_attacked_batch_a{area_ratio}_p{num_patches}_s{seed}.zip",
                    mime="application/zip",
                    use_container_width=True,
                    key="dl_zip_crop"
                )

    # --- Small Rotation ---
    with attack_tabs[2]:
        st.markdown("### Small Rotation Attack")
        rotation_files = st.file_uploader(
            "Upload one or more original watermarked images",
            type=["png", "jpg", "jpeg", "webp"],
            key="rotation_attack_files",
            accept_multiple_files=True,
        )

<<<<<<< HEAD
    st.markdown("---")
    st.subheader("Why this design resists JPEG and small cutouts")
    st.markdown(
        "- **Mid-band DCT**: avoids DC/very-low frequencies (visible distortion) and very-high frequencies (aggressively quantized by JPEG).\n"
        "- **Σ-only QIM**: singular values are stable summaries of patch energy → robust to mild filtering and quantization.\n"
        "- **Tiling + randomized repetition**: spatial spread means small local erasures (stickers/dust) only remove a few votes.\n"
        "- **Soft voting**: uses log-likelihood rather than hard 0/1, improving accuracy under moderate distortions."
    )
=======
        if not rotation_files:
            st.info("Upload images to see rotation attack preview.")
        else:
            angle = st.slider("Rotation Angle (degrees)", -5.0, 5.0, 1.0, step=0.5, key="rotation_angle")
            fill = (0, 0, 0)  # fixed black fill

            out_list = []
            for f in rotation_files:
                try:
                    p = Image.open(f).convert("RGB")
                    if not aspect_ok(p):
                        st.error(f"Rejected `{getattr(f,'name','file')}`: aspect ratio too extreme.")
                        continue
                    p, _ = resize_into_range(p, 512, 1080)
                    rotated = attacks.rotation_attack(p, angle=angle, fill_color=fill)
                    name = getattr(f, "name", "original.png")

                    col1, col2 = st.columns(2, gap="large")
                    with col1:
                        st.markdown("**Original**")
                        st.image(get_preview_image(p), caption=f"{p.width}×{p.height}px")
                    with col2:
                        st.markdown(f"**Rotated ({angle}°)**")
                        st.image(get_preview_image(rotated), caption=f"{rotated.width}×{rotated.height}px")

                    out_name = f"{name.rsplit('.',1)[0]}_rotated_{angle}deg.png"
                    np_image_download_button(
                        rotated,
                        "Download Rotated",
                        out_name,
                        unique_key=f"rotation_download_{name}_{angle}"
                    )
                    out_list.append((out_name, pil_to_bytes(rotated, "PNG")))
                    st.markdown("---")
                except Exception as e:
                    st.warning(f"Failed: {e}")

            st.session_state.attack["rotate"] = out_list

            if len(out_list) > 1:
                zip_buffer = io.BytesIO()
                with zipfile.ZipFile(zip_buffer, "w", compression=zipfile.ZIP_DEFLATED) as zf:
                    for fname, b in out_list: zf.writestr(fname, b)
                zip_buffer.seek(0)
                st.download_button(
                    f"Download ALL Rotated images (ZIP)",
                    data=zip_buffer,
                    file_name=f"rotated_attacked_batch_{angle}deg_black.zip",
                    mime="application/zip",
                    use_container_width=True,
                    key="dl_zip_rot"
                )

# ----------------------------
# Main tabs
# ----------------------------
tabs = st.tabs(["Embed", "Extract", "Attack"])
with tabs[0]: tab_embed()
with tabs[1]: tab_extract()
with tabs[2]: tab_attack()
>>>>>>> 28dc174d
<|MERGE_RESOLUTION|>--- conflicted
+++ resolved
@@ -6,22 +6,9 @@
 import numpy as np
 import streamlit as st
 from PIL import Image
-<<<<<<< HEAD
 import cv2
 import pywt
 import graphviz
-from streamlit_drawable_canvas import st_canvas  # NEW
-
-from io import BytesIO
-import zipfile
-
-# Hide only the built-in "Send to Streamlit" download button in st_canvas
-st.markdown("""
-<style>
-div[class*="st-drawable-canvas"] a[download] { display: none !important; }
-</style>
-""", unsafe_allow_html=True)
-
 
 # ---- bring in your core functions (unchanged) ----
 from svd_qim_core import (
@@ -61,20 +48,9 @@
     return ycbcr_img.convert("RGB")
 
 def make_binary_watermark_from_pil(wm_pil: Image.Image, size=WATERMARK_N):
-    """Binarize any PIL image to a size×size array of {0,1}."""
     wm_gray = wm_pil.convert("L").resize((size, size), Image.LANCZOS)
     wm_bin = (np.array(wm_gray, dtype=np.uint8) > 127).astype(np.uint8)
-    return wm_bin  # shape (size, size) in {0,1}
-
-
-def make_binary_watermark_from_rgba_ndarray(rgba_arr, size=WATERMARK_N):
-    """
-    Convert an RGBA ndarray (from st_canvas.image_data) to a size×size binary watermark {0,1}.
-    Keeps the same binarization behavior as make_binary_watermark_from_pil.
-    """
-    pil = Image.fromarray(rgba_arr.astype(np.uint8)).convert("RGBA").convert("RGB")
-    return make_binary_watermark_from_pil(pil, size=size)
-
+    return wm_bin  # shape (N,N) in {0,1}
 
 def default_host(H=720, W=960):
     x = np.linspace(0, 1, W, dtype=np.float32)
@@ -85,40 +61,7 @@
     b = ((1 - 0.5 * xv - 0.5 * yv) * 255).clip(0, 255).astype(np.uint8)
     return np_rgb_to_pil(np.dstack([r, g, b]))
 
-def np_image_download_button(img_pil: Image.Image, label: str, filename: str, unique_key: str):
-=======
-from streamlit_drawable_canvas import st_canvas
-
-# Your project modules
-import watermarking, utilities, attacks, parameters
-
-# ----------------------------
-# Page setup & light styling
-# ----------------------------
-st.set_page_config(page_title="Image Watermarking", layout="wide")
-st.markdown("""
-<style>
-/* Hide the built-in download link inside st_canvas only */
-div[class*="st-drawable-canvas"] a[download] { display: none !important; }
-
-/* Make section titles a bit tighter */
-.block-container { padding-top: 1.0rem; padding-bottom: 1.5rem; }
-
-/* (Optional) Slightly bolder radios */
-.st-emotion-cache-1q7i0r7 { font-weight: 600; }
-</style>
-""", unsafe_allow_html=True)
-
-st.title("Image Watermarking")
-
-# ----------------------------
-# Constants & small utilities
-# ----------------------------
-PREVIEW_SIZE = (600, 600)
-
-def pil_to_bytes(img: Image.Image, fmt="PNG") -> bytes:
-    """Convert PIL image to raw bytes."""
->>>>>>> 28dc174d
+def np_image_download_button(img_pil: Image.Image, label: str, filename: str):
     buf = io.BytesIO()
     img.save(buf, format=fmt)
     return buf.getvalue()
@@ -130,17 +73,8 @@
 def np_image_download_button(img_pil: Image.Image, label: str, filename: str, unique_key: str):
     """Your safe download button for PIL images."""
     fmt = filename.split(".")[-1].upper()
-<<<<<<< HEAD
     img_pil.save(buf, format="PNG" if fmt == "PNG" else fmt)
-    st.download_button(
-        label,
-        data=buf.getvalue(),
-        file_name=filename,
-        mime="image/" + filename.split(".")[-1],
-        use_container_width=False,
-        key=unique_key  # Add the unique key here
-    )
-
+    st.download_button(label, data=buf.getvalue(), file_name=filename, mime="image/" + filename.split(".")[-1])
 
 # In-memory small cutout (like your helper but no disk I/O)
 def small_random_cutout_mem(
@@ -263,23 +197,22 @@
 st.set_page_config(page_title="SVD–QIM Watermarking Demo", layout="wide")
 st.title("🔐 SVD–QIM Watermarking (DWT–DCT–SVD, Σ-only QIM)")
 
-
-# Set the constants
-quant_step = 80.0
-wavelet = "haar"
-dwt_levels = 4
-tiles_r = 2
-tiles_c = 2
-include_LL = False
-include_D = False
-svd_index = 0  # The index for the singular value to modify (0 = largest)
-r0 = 2  # Starting row index for the patch
-r1 = 6  # Ending row index (exclusive) for the patch
-c0 = 2  # Starting column index for the patch
-c1 = 6  # Ending column index (exclusive) for the patch
-
-secret_key  = st.number_input("Secret key (int)", value=DEFAULT_SECRET, step=1)
-
+with st.sidebar:
+    st.subheader("Parameters")
+    st.caption("These must match between Embed and Extract.")
+    secret_key  = st.number_input("Secret key (int)", value=DEFAULT_SECRET, step=1)
+    quant_step  = st.slider("QIM quantization step (σₖ)", 10.0, 120.0, 80.0, step=1.0)
+    wavelet     = st.selectbox("Wavelet", ["haar","db2","db4","sym4","coif1"], index=0)
+    dwt_levels  = st.slider("DWT levels", 1, 4, 4, step=1)
+    tiles_r     = st.selectbox("Tiles (rows)", [1,2,3,4], index=1)
+    tiles_c     = st.selectbox("Tiles (cols)", [1,2,3,4], index=1)
+    include_LL  = st.checkbox("Include LL band", value=False)
+    include_D   = st.checkbox("Include Diagonal band (D)", value=False)
+
+    st.subheader("SVD patch")
+    svd_index   = st.selectbox("Singular value index k (0 = largest)", [0,1,2,3], index=0)
+    r0 = st.slider("Patch row start", 0, 7, 2); r1 = st.slider("Patch row end (exclusive)", r0+1, 8, 6)
+    c0 = st.slider("Patch col start", 0, 7, 2); c1 = st.slider("Patch col end (exclusive)", c0+1, 8, 6)
 
 tabs = st.tabs(["Embed", "Extract", "Attack", "Flow"])
 
@@ -291,157 +224,74 @@
 if "ref_wm_bits" not in st.session_state:
     st.session_state["ref_wm_bits"] = None   # user-provided original watermark for BER (Extract tab)
 
-# ...existing code... (rest of the tabs remain unchanged)
-
 # ==========================================================
 # TAB 1: EMBED
 # ==========================================================
-
 with tabs[0]:
     st.header("Embed")
-
-    # Session flags
-    if "embed_done" not in st.session_state:
-        st.session_state["embed_done"] = False
-    if "last_wm_bits" not in st.session_state:
-        st.session_state["last_wm_bits"] = None
-    if "last_wm_source" not in st.session_state:
-        st.session_state["last_wm_source"] = None
-
-    # ==== HOST IMAGES ====
-    st.markdown("### Host Images")
     host_files = st.file_uploader(
-        "Upload one or more host images (RGB). If none, a demo gradient will be used.",
-        type=["png", "jpg", "jpeg", "webp", "bmp"],
-        accept_multiple_files=True,
-        key="host_upl_multi",
+        "Host image(s) (RGB). If none, a demo gradient will be used.",
+        type=["png","jpg","jpeg","webp"],
+        key="host_upl",
+        accept_multiple_files=True
     )
-
-    host_pils: list[Image.Image] = []
-    host_names: list[str] = []
-
+    wm_file   = st.file_uploader(
+        "Watermark image (will be binarized to fixed 32×32)",
+        type=["png","jpg","jpeg","webp"],
+        key="wm_upl"
+    )
+
+    # Prepare list of host PILs
+    host_pils = []
+    host_names = []
     if host_files:
-        for uf in host_files:
-            try:
-                pil = Image.open(uf).convert("RGB")
-                host_pils.append(pil)
-                host_names.append(getattr(uf, "name", "unnamed"))
-            except Exception as e:
-                st.warning(f"Failed to open {getattr(uf, 'name', 'file')}: {e}")
-
-    # Previews for hosts
-    if len(host_pils) == 0:
-        st.info("No host images yet — upload one or more above to see previews. If you continue without uploads, a demo gradient will be used.")
+        for f in host_files:
+            host_pils.append(Image.open(f).convert("RGB"))
+            host_names.append(getattr(f, "name", "host.png"))
     else:
-        st.markdown("**Host previews**")
-        per_row = 3
-        for i in range(0, len(host_pils), per_row):
-            cols = st.columns(per_row, gap="medium")
-            for j, col in enumerate(cols):
-                idx = i + j
-                if idx >= len(host_pils):
-                    break
-                pil = host_pils[idx]
-                name = host_names[idx]
-                with col:
-                    st.image(
-                        pil,
-                        use_column_width=True,
-                        caption=f"{name} • {pil.width}×{pil.height}px",
-                    )
-
-    # ==== WATERMARK ====
-    st.markdown("### Watermark")
-    wm_source = st.radio("Choose watermark source", ["Upload image", "Draw image"], horizontal=True)
-
-    wm_bin = None
-    wm_bits = None
-
-    if wm_source == "Upload image":
-        wm_file = st.file_uploader(
-            "Upload watermark image (any size; will be binarized to 32×32)",
-            type=["png", "jpg", "jpeg", "webp"],
-            key="wm_upl"
-        )
-        if wm_file is not None:
-            # composite onto white to handle transparency
-            _pil = Image.open(wm_file).convert("RGBA")
-            _bg  = Image.new("RGBA", _pil.size, (255, 255, 255, 255))
-            _pil = Image.alpha_composite(_bg, _pil).convert("RGB")
-            wm_bin = make_binary_watermark_from_pil(_pil, size=WATERMARK_N)
-            wm_bits = wm_bin.reshape(-1).tolist()
-
-    else:  # Draw image
-        st.info("Draw in black on a white canvas. The drawing is binarized to 32×32.")
-        canvas = st_canvas(
-            fill_color="rgba(0,0,0,0)",
-            stroke_width=8,
-            stroke_color="#000000",
-            background_color="#FFFFFF",
-            height=256, width=256,
-            drawing_mode="freedraw",
-            key="wm_canvas",
-        )
-        if canvas and canvas.image_data is not None:
-            wm_bin = make_binary_watermark_from_rgba_ndarray(canvas.image_data, size=WATERMARK_N)
-            wm_bits = wm_bin.reshape(-1).tolist()
-
-    # ==== WATERMARK PREVIEW (crisp 32×32, header only when present) ====
-    bits_for_preview = None
-    if wm_bits is not None:
-        bits_for_preview = wm_bits
-    elif st.session_state.get("last_wm_bits") is not None:
-        bits_for_preview = st.session_state["last_wm_bits"]
-
-    if bits_for_preview is not None:
-        st.markdown("**Watermark preview (32×32, binary)**")
-        canvas_size = 256  # match your canvas for a clear, pixelated upscale
-        wm_bin_preview = np.array(bits_for_preview, dtype=np.uint8).reshape((WATERMARK_N, WATERMARK_N))
-        big = Image.fromarray((wm_bin_preview * 255).astype(np.uint8), mode="L").resize(
-            (canvas_size, canvas_size), Image.NEAREST
-        )
-        st.image(big, clamp=True)
-
-        # Draw-only: show a download button for the exact 32×32 under the preview
-        if wm_source == "Draw image":
-            bin_img_exact = Image.fromarray((wm_bin_preview * 255).astype(np.uint8), mode="L")
-            buf = BytesIO()
-            bin_img_exact.save(buf, format="PNG")
-            buf.seek(0)
-            st.download_button(
-                "⬇️ Download watermark (32×32 PNG)",
-                data=buf,
-                file_name="watermark_32x32.png",
-                mime="image/png",
-                use_container_width=False,
-            )
+        host_pils = [default_host()]
+        host_names = ["demo.png"]
+        st.info("No host uploaded — using a colorful synthetic image (1 item).")
+
+    # Recommended minimum size (shown once; capacity per file is shown during loop)
+    n_bits = WATERMARK_N * WATERMARK_N
+    recN, capN = recommend_min_square_size(
+        n_bits=n_bits,
+        wavelet=wavelet,
+        dwt_levels=int(dwt_levels),
+        tiles=(int(tiles_r), int(tiles_c)),
+        include_LL=bool(include_LL),
+        include_D=bool(include_D),
+    )
+    st.markdown(f"**Recommended minimum host size (square)** for these settings: **{recN}×{recN}** "
+                f"(capacity≈{capN} blocks for {n_bits} bits).")
+
+    # Watermark bits (required)
+    if wm_file:
+        wm_pil = Image.open(wm_file)
+        wm_bin = make_binary_watermark_from_pil(wm_pil, size=WATERMARK_N)
+        wm_bits = wm_bin.reshape(-1).tolist()
     else:
-        st.info("No watermark yet — upload watermark to see preview.")
-
-    # ==== EMBED ACTION ====
-    # For Upload watermark → Embed button should appear below the preview.
-    # For Draw watermark → also allow embedding here (keeps UX consistent).
-    place_embed_button_here = True  # set True for both modes so it's always below preview
-
-    if place_embed_button_here:
-        if st.button("🔧 Embed Watermark (Batch)"):
-            if wm_bits is None:
-                st.warning("Please provide a watermark first (upload or draw).")
-                st.stop()
-
-            # If no host images uploaded, create one demo gradient
-            if len(host_pils) == 0:
-                W, H = 960, 720
-                x = np.linspace(0, 1, W, dtype=np.float32)
-                y = np.linspace(0, 1, H, dtype=np.float32)
-                xv, yv = np.meshgrid(x, y)
-                r = (xv * 255).astype(np.uint8)
-                g = (yv * 255).astype(np.uint8)
-                b = ((1 - 0.5 * xv - 0.5 * yv) * 255).clip(0, 255).astype(np.uint8)
-                demo = Image.fromarray(np.dstack([r, g, b]), mode="RGB")
-                host_pils = [demo]
-                host_names = ["demo_gradient.png"]
-
+        wm_bin = None
+        wm_bits = None
+        st.info("Please upload a watermark image (any size); it will be binarized to 32×32.")
+
+    # Preview first host + watermark
+    col_in1, col_in2 = st.columns(2)
+    with col_in1:
+        st.markdown("**Sample Host (first)**")
+        st.image(host_pils[0], use_column_width=True)
+    with col_in2:
+        st.markdown("**Watermark (fixed 32×32, binary preview)**")
+        if wm_bin is not None:
+            st.image((wm_bin * 255).astype(np.uint8), clamp=True, width=256)
+        else:
+            st.write("—")
+
+    if st.button("🔧 Embed Watermark (Batch)"):
+        if wm_bits is None:
+            st.warning("Upload a watermark first.")
+        else:
             # Convert all hosts to YCbCr arrays
             y_list, cb_list, cr_list = [], [], []
             for hp in host_pils:
@@ -464,245 +314,25 @@
                 include_D=bool(include_D),
             )
 
-            # Store last bits/source for preview after embed
+            # Recombine and display per-file results
             st.session_state["last_wm_bits"] = wm_bits
-            st.session_state["last_wm_source"] = wm_source
-            st.session_state["embed_done"] = True
-
-            watermarked_files = []
+            st.session_state["watermarked_rgb"] = None  # will set for the last item (keeps Attack tab behavior)
+
             for idx, (hp, y_wm, cb, cr, name) in enumerate(zip(host_pils, y_wm_list, cb_list, cr_list, host_names), start=1):
                 wm_rgb_pil = ycbcr_arrays_to_rgb(y_wm, cb, cr)
-                out_name = f"{name.rsplit('.',1)[0]}_watermarked.png"
-                watermarked_files.append((out_name, wm_rgb_pil))
-
                 wm_rgb = pil_to_np_rgb(wm_rgb_pil)
                 host_rgb = pil_to_np_rgb(hp)
 
-                unique_key = f"download_{name}_{idx}"  # Unique key for each download button
-
                 # Save last item for Attack tab
                 st.session_state["watermarked_rgb"] = wm_rgb
 
-                # Capacity
+                # Capacity for this file
                 H, W = hp.size[1], hp.size[0]
                 file_capacity = total_capacity_for_shape(
                     H, W, wavelet, int(dwt_levels), (int(tiles_r), int(tiles_c)), bool(include_LL), bool(include_D)
                 )
 
                 st.markdown(f"### Result #{idx}: `{name}`  ·  Image size: **{W}×{H}**  ·  Capacity≈**{file_capacity}** blocks")
-=======
-    data = pil_to_bytes(img_pil, fmt="PNG" if fmt == "PNG" else fmt)
-    st.download_button(
-        label=label,
-        data=data,
-        file_name=filename,
-        mime="image/" + filename.split(".")[-1],
-        use_container_width=False,
-        key=unique_key,
-    )
-
-def get_preview_image(pil_img: Image.Image) -> Image.Image:
-    """Create a fixed-size preview image while maintaining aspect ratio."""
-    img_ratio = pil_img.width / pil_img.height
-    preview_ratio = PREVIEW_SIZE[0] / PREVIEW_SIZE[1]
-    if img_ratio > preview_ratio:
-        new_w = PREVIEW_SIZE[0]
-        new_h = int(PREVIEW_SIZE[0] / img_ratio)
-    else:
-        new_h = PREVIEW_SIZE[1]
-        new_w = int(PREVIEW_SIZE[1] * img_ratio)
-    return pil_img.resize((new_w, new_h), Image.Resampling.LANCZOS)
-
-def resize_into_range(p: Image.Image, lo=512, hi=1080) -> Tuple[Image.Image, bool]:
-    """Keep aspect ratio; scale so both sides lie within [lo, hi]."""
-    needs_resize = False
-    W, H = p.width, p.height
-    if W < lo or H < lo or W > hi or H > hi:
-        needs_resize = True
-        if W < lo or H < lo:
-            s = max(lo / W, lo / H)
-        else:
-            s = min(hi / W, hi / H)
-        new_w = int(W * s)
-        new_h = int(H * s)
-        new_w = max(lo, min(hi, new_w))
-        new_h = max(lo, min(hi, new_h))
-        p = p.resize((new_w, new_h), Image.Resampling.LANCZOS)
-    return p, needs_resize
-
-def aspect_ok(p: Image.Image, max_ratio=3.0) -> bool:
-    """Reject extremely elongated images (too unbalanced)."""
-    r = max(p.width, p.height) / min(p.width, p.height)
-    return r <= max_ratio
-
-def show_grid_previews(pils: List[Image.Image], names: List[str], per_row=3):
-    """Simple grid preview for a list of PIL images."""
-    for i in range(0, len(pils), per_row):
-        cols = st.columns(per_row, gap="medium")
-        for j, col in enumerate(cols):
-            k = i + j
-            if k >= len(pils):
-                break
-            with col:
-                prev = get_preview_image(pils[k])
-                st.image(prev, caption=f"{names[k]} • {pils[k].width}×{pils[k].height}px")
-
-# ----------------------------
-# Session state bootstrapping
-# ----------------------------
-def init_state():
-    ss = st.session_state
-    # Everything related to the "Embed" tab
-    if "embed" not in ss:
-        ss.embed = {
-            "host_bytes": [],      # list[bytes] of uploaded/processed hosts
-            "host_names": [],      # list[str]
-            "wm_bits": None,       # 1D list[int] or np.ndarray
-            "wm_source": None,     # "upload" or "draw"
-            "watermarked": [],     # list[(filename, bytes)]
-        }
-    # Everything related to the "Extract" tab
-    if "extract" not in ss:
-        ss.extract = {
-            "atk_bytes": [],       # list[bytes] watermarked inputs
-            "atk_names": [],
-            "ref_bits": None,      # optional reference watermark bits
-            "results": [],         # extraction outputs (list[(name, bits, preview_bytes)])
-        }
-    # Everything related to the "Attack" tab
-    if "attack" not in ss:
-        ss.attack = {
-            "jpeg": [],            # list[(name, attacked_bytes)]
-            "crop": [],
-            "rotate": [],
-        }
-
-init_state()
-
-# ----------------------------
-# TAB 1: EMBED
-# ----------------------------
-def tab_embed():
-    st.header("Embed Watermark")
-
-    # --- HOST IMAGES ---
-    st.markdown("### Host Image(s)")
-    host_files = st.file_uploader(
-        "Upload one or more host images.",
-        type=["png", "jpg", "jpeg", "webp"],
-        accept_multiple_files=True,
-        key="host_upl_embed",   # STABLE KEY
-    )
-
-    # If user uploads new files, replace current host list with processed versions
-    if host_files:
-        host_pils, host_names = [], []
-        for uf in host_files:
-            try:
-                pil = Image.open(uf).convert("RGB")
-                if not aspect_ok(pil):
-                    st.error(f"Rejected `{getattr(uf, 'name', 'file')}`: aspect ratio too extreme ({pil.width}×{pil.height}).")
-                    continue
-                original = (pil.width, pil.height)
-                pil, resized = resize_into_range(pil, 512, 1080)
-                if resized:
-                    st.info(f"Auto-resized `{getattr(uf, 'name', 'file')}`: {original[0]}×{original[1]} → {pil.width}×{pil.height}")
-                    host_names.append(f"{getattr(uf, 'name', 'unnamed')}_resized")
-                else:
-                    host_names.append(getattr(uf, "name", "unnamed"))
-                host_pils.append(pil)
-            except Exception as e:
-                st.warning(f"Failed to open {getattr(uf,'name','file')}: {e}")
-
-        # Persist to session_state as BYTES (robust across reruns)
-        st.session_state.embed["host_bytes"] = [pil_to_bytes(p) for p in host_pils]
-        st.session_state.embed["host_names"] = host_names
-
-    # Show previews (from session_state)
-    if len(st.session_state.embed["host_bytes"]) == 0:
-        st.info("No image(s) yet — upload above to see previews.")
-    else:
-        st.markdown("**Image previews**")
-        pils = [bytes_to_pil(b) for b in st.session_state.embed["host_bytes"]]
-        show_grid_previews(pils, st.session_state.embed["host_names"])
-
-    # --- WATERMARK SOURCE ---
-    st.markdown("### Watermark Image")
-    wm_source = st.radio(
-        "Choose watermark source",
-        ["Upload watermark", "Draw watermark"],
-        horizontal=True,
-        key="wm_source_embed"
-    )
-
-    wm_bits = None
-    if wm_source == "Upload watermark":
-        wm_file = st.file_uploader(
-            "Upload watermark image (will be binarized to 32×32)",
-            type=["png", "jpg", "jpeg", "webp"],
-            key="wm_upl_embed"   # STABLE KEY
-        )
-        if wm_file is not None:
-            wm_bits = utilities.prepare_watermark_bits(Image.open(wm_file), size=parameters.WATERMARK_SIZE)
-    else:
-        st.info("Draw in black on a white canvas. The drawing is binarized to 32×32.")
-        canvas = st_canvas(
-            fill_color="rgba(0,0,0,0)",
-            stroke_width=8,
-            stroke_color="#000000",
-            background_color="#FFFFFF",
-            height=256, width=256,
-            drawing_mode="freedraw",
-            key="wm_canvas_embed",  # STABLE KEY
-        )
-        if canvas and canvas.image_data is not None:
-            wm_bits = utilities.prepare_watermark_bits(Image.fromarray(canvas.image_data.astype(np.uint8)), size=parameters.WATERMARK_SIZE)
-
-    # Persist watermark bits if present this run
-    if wm_bits is not None:
-        st.session_state.embed["wm_bits"] = wm_bits
-        st.session_state.embed["wm_source"] = "upload" if (wm_source == "Upload watermark") else "draw"
-
-    # --- WATERMARK PREVIEW ---
-    if st.session_state.embed["wm_bits"] is not None:
-        st.markdown("**Watermark preview**")
-        wm_bin = np.array(st.session_state.embed["wm_bits"], dtype=np.uint8).reshape(parameters.WATERMARK_SIZE, parameters.WATERMARK_SIZE)
-        big = Image.fromarray((wm_bin * 255).astype(np.uint8), mode="L").resize((256, 256), Image.NEAREST)
-        st.image(big, clamp=True)
-
-        # If drawn, allow download of the exact 32×32 binary
-        if st.session_state.embed["wm_source"] == "draw":
-            buf = io.BytesIO()
-            Image.fromarray((wm_bin * 255).astype(np.uint8), mode="L").save(buf, format="PNG")
-            buf.seek(0)
-            st.download_button(
-                "Download watermark (32×32 PNG)",
-                data=buf,
-                file_name="watermark_32x32.png",
-                mime="image/png",
-                use_container_width=False,
-                key="dl_drawn_wm_embed"
-            )
-    else:
-        st.info("No watermark yet — upload or draw to see preview.")
-
-        # --- EMBED ACTION ---
-    if (len(st.session_state.embed["host_bytes"]) > 0) and (st.session_state.embed["wm_bits"] is not None):
-        if st.button("Embed", key="embed_button"):
-            hosts_b = st.session_state.embed["host_bytes"]
-            wm_bits_s = st.session_state.embed["wm_bits"]
-
-            out_pairs = []  # (filename, bytes)
-            for name, hb in zip(st.session_state.embed["host_names"], hosts_b):
-                hp = bytes_to_pil(hb)
-                y, cb, cr = utilities.to_ycbcr_arrays(hp)
-                y_wm = watermarking.embed_watermark(y, wm_bits_s)
-                wm_rgb_pil = utilities.from_ycbcr_arrays(y_wm, cb, cr)
-                out_name = f"{name.rsplit('.',1)[0]}_watermarked.png"
-                out_pairs.append((out_name, pil_to_bytes(wm_rgb_pil, "PNG")))
-
-                # Show side-by-side + PSNR + download
->>>>>>> 28dc174d
                 col_a, col_b = st.columns(2, gap="large")
                 with col_a:
                     st.markdown("**Original**")
@@ -713,491 +343,108 @@
 
                 psnr_val = utilities.psnr(utilities.pil_to_np_rgb(hp), utilities.pil_to_np_rgb(wm_rgb_pil))
                 st.metric("PSNR (Original vs Watermarked)", f"{psnr_val:.2f} dB")
-<<<<<<< HEAD
-                np_image_download_button(
-                    wm_rgb_pil,
-                    f"⬇️ Download `{name}` (watermarked)",
-                    out_name,
-                    unique_key=unique_key  # Provide the unique key here
-                )
-
+                np_image_download_button(wm_rgb_pil, f"⬇️ Download `{name}` (watermarked)", f"{name.rsplit('.',1)[0]}_watermarked.png")
                 st.markdown("---")
-
-            # ---- Download ALL as a ZIP ----
-            if len(watermarked_files) > 1:
-                zip_buffer = BytesIO()
-                with zipfile.ZipFile(zip_buffer, "w", compression=zipfile.ZIP_DEFLATED) as zf:
-                    for fname, pil_img in watermarked_files:
-                        img_bytes = BytesIO()
-                        pil_img.save(img_bytes, format="PNG")
-                        img_bytes.seek(0)
-                        zf.writestr(fname, img_bytes.read())
-                zip_buffer.seek(0)
-                st.download_button(
-                    "⬇️ Download ALL watermarked images (ZIP)",
-=======
-                st.download_button(
-                    f"Download `{name}` (watermarked)",
-                    data=out_pairs[-1][1],
-                    file_name=out_name,
-                    mime="image/png",
-                    use_container_width=False,
-                    key=f"dl_wm_{name}"
-                )
-                st.markdown("---")
-
-            # Persist batch for optional ZIP
-            st.session_state.embed["watermarked"] = out_pairs
-
-            if len(out_pairs) > 1:
-                zip_buffer = io.BytesIO()
-                with zipfile.ZipFile(zip_buffer, "w", compression=zipfile.ZIP_DEFLATED) as zf:
-                    for fname, b in out_pairs:
-                        zf.writestr(fname, b)
-                zip_buffer.seek(0)
-                st.download_button(
-                    "Download ALL watermarked images (ZIP)",
->>>>>>> 28dc174d
-                    data=zip_buffer,
-                    file_name="watermarked_batch.zip",
-                    mime="application/zip",
-                    use_container_width=True,
-<<<<<<< HEAD
-                )
-
 
 # ==========================================================
 # TAB 2: EXTRACT
 # ==========================================================
 with tabs[1]:
     st.header("Extract")
-
-    # ==== Watermarked Image upload ====
-    st.markdown("### Watermarked Image")
+    st.caption("Upload only the watermarked image for extraction. "
+               "Upload the original watermark (32×32) if you want BER.")
+
     attacked_files = st.file_uploader(
-        "Upload one or more watermarked images.",
-=======
-                    key="dl_zip_embed"
-                )
-
-
-# ----------------------------
-# TAB 2: EXTRACT
-# ----------------------------
-def tab_extract():
-    st.header("Extract Watermark")
-
-    # --- Upload attacked/watermarked inputs ---
-    st.markdown("### Watermarked Images")
-    attacked_files = st.file_uploader(
-        "Upload one or more watermarked images to extract watermarks.",
->>>>>>> 28dc174d
+        "Watermarked image(s) to extract from",
         type=["png","jpg","jpeg","webp"],
         key="attacked_upl_extract",
         accept_multiple_files=True
     )
-<<<<<<< HEAD
-    if not attacked_files:
-        st.info("No watermarked images yet — upload one or more above to see previews.")
-
-    # ==== (PREVIEW FIRST) Watermarked images preview (grid) ====
-    atk_pils_preview, atk_names_preview = [], []
-    if attacked_files:
-        st.markdown("**Watermarked image previews**")
-        for f in attacked_files:
-            try:
-                p = Image.open(f).convert("RGB")
-                atk_pils_preview.append(p)
-                atk_names_preview.append(getattr(f, "name", "watermarked.png"))
-            except Exception as e:
-                st.warning(f"Failed to open {getattr(f,'name','file')}: {e}")
-
-        # Grid layout
-        per_row = 3
-        for i in range(0, len(atk_pils_preview), per_row):
-            cols = st.columns(per_row, gap="medium")
-            for j, col in enumerate(cols):
-                idx = i + j
-                if idx >= len(atk_pils_preview):
-                    break
-                with col:
-                    pil = atk_pils_preview[idx]
-                    name = atk_names_preview[idx]
-                    st.image(
-                        pil,
-                        use_container_width=True,
-                        caption=f"{name} • {pil.width}×{pil.height}px",
-                    )
-
-    # ==== Original watermark upload (SECOND) ====
-    st.markdown("### Watermark")
-    ori_wm_file = st.file_uploader(
-        "Upload original watermark image (for BER, optional; will be binarized to 32×32)",
-=======
-
-    if attacked_files:
-        atk_pils, atk_names = [], []
-        for f in attacked_files:
-            try:
-                p = Image.open(f).convert("RGB")
-                if not aspect_ok(p):
-                    st.error(f"Rejected `{getattr(f,'name','file')}`: aspect ratio too extreme.")
-                    continue
-                orig = (p.width, p.height)
-                p, resized = resize_into_range(p, 512, 1080)
-                if resized:
-                    st.info(f"Auto-resized `{getattr(f,'name','file')}`: {orig[0]}×{orig[1]} → {p.width}×{p.height}")
-                    atk_names.append(f"{getattr(f, 'name', 'watermarked.png')}_resized")
-                else:
-                    atk_names.append(getattr(f, "name", "watermarked.png"))
-                atk_pils.append(p)
-            except Exception as e:
-                st.warning(f"Failed to open {getattr(f,'name','file')}: {e}")
-
-        st.session_state.extract["atk_bytes"] = [pil_to_bytes(p) for p in atk_pils]
-        st.session_state.extract["atk_names"] = atk_names
-
-    # Grid preview
-    if len(st.session_state.extract["atk_bytes"]) == 0:
-        st.info("Upload watermarked images above to extract.")
-    else:
-        st.markdown("**Watermarked image previews**")
-        show_grid_previews(
-            [bytes_to_pil(b) for b in st.session_state.extract["atk_bytes"]],
-            st.session_state.extract["atk_names"]
-        )
-
-    # --- Optional reference watermark ---
-    st.markdown("### Reference Watermark (Optional)")
-    ori_wm_file = st.file_uploader(
-        "Upload the original watermark to compute BER & NCC.",
->>>>>>> 28dc174d
+    ori_wm_file   = st.file_uploader(
+        "Original watermark image (for BER, optional; will be binarized to 32×32)",
         type=["png","jpg","jpeg","webp"],
         key="oriwm_upl_extract"
     )
-    if not ori_wm_file:
-        st.info("No watermark yet — upload watermark to see preview.")
-
-    # Original watermark preview (crisp 32×32 if provided)
-    ref_bits = None
-    if ori_wm_file:
-        try:
-            st.markdown("**Original watermark (32×32 binarized preview)**")
-            ori_pil = Image.open(ori_wm_file).convert("RGBA")
-            # composite on white to handle transparency
-            bg = Image.new("RGBA", ori_pil.size, (255, 255, 255, 255))
-            ori_rgb = Image.alpha_composite(bg, ori_pil).convert("RGB")
-
-            # binarize to 32×32 using your helper
-            ori_wm_bin = make_binary_watermark_from_pil(ori_rgb, size=WATERMARK_N)
-            ref_bits = ori_wm_bin.reshape(-1).tolist()
-
-            # crisp preview (nearest neighbor upscale)
-            canvas_size = 256
-            big = Image.fromarray((ori_wm_bin * 255).astype(np.uint8), mode="L").resize(
-                (canvas_size, canvas_size), Image.NEAREST
-            )
-            st.image(big, clamp=True)
-        except Exception as e:
-            st.warning(f"Failed to read original watermark: {e}")
-            ref_bits = None
-
-<<<<<<< HEAD
-    # ---------- EXTRACT ACTION ----------
+
     if st.button("🔎 Extract Watermark(s)"):
         if not attacked_files:
             st.warning("Please upload at least one watermarked image.")
-            st.stop()
-
-        # Build lists of Y from all attacked files
-        atk_pils, atk_names, y_list = [], [], []
-        for f in attacked_files:
-            pil_img = Image.open(f).convert("RGB")
-            atk_pils.append(pil_img)
-            atk_names.append(getattr(f, "name", "watermarked.png"))
-            y, _, _ = rgb_to_ycbcr_arrays(pil_img)
-            y_list.append(y)
-
-        # Batch extract bits
-        bits_list = extract_bits_y_multilevel_svd_qim_batch(
-            y_lumas=y_list,
-            n_bits=WATERMARK_N * WATERMARK_N,
-            secret_key=int(secret_key),
-            quant_step=float(quant_step),
-            svd_index=int(svd_index),
-            svd_patch=((r0, r1), (c0, c1)),
-            wavelet=wavelet,
-            dwt_levels=int(dwt_levels),
-            tiles=(int(tiles_r), int(tiles_c)),
-            include_LL=bool(include_LL),
-            include_D=bool(include_D),
-        )
-
-        # Show per-file results
-        for idx, (name, bits_out) in enumerate(zip(atk_names, bits_list), start=1):
-            wm_rec = np.array(bits_out, dtype=np.uint8).reshape(WATERMARK_N, WATERMARK_N)
-            st.markdown(f"### Extracted #{idx}: `{name}`")
-            col1, col2 = st.columns(2, gap="large")
-            with col1:
-                st.markdown("**Source image**")
-                st.image(atk_pils[idx-1], use_column_width=True)
-            with col2:
-                st.markdown("**Recovered 32×32 watermark**")
-                # crisp recovered preview
-                rec_big = Image.fromarray((wm_rec * 255).astype(np.uint8), mode="L").resize(
-                    (256, 256), Image.NEAREST
-                )
-                st.image(rec_big, clamp=True)
-
-            if ref_bits is not None:
-                ber_val, stats = bit_error_rate(ref_bits, bits_out, return_counts=True)
-                st.metric("BER", f"{ber_val:.4f}")
-                st.write(f"Accuracy: **{stats['accuracy']:.4f}**  |  Errors: **{stats['errors']}/{stats['total']}**")
-            else:
-                st.info("Upload the original 32×32 watermark image above to compute BER.")
-            st.markdown("---")
-=======
-    if ori_wm_file:
-        try:
-            st.markdown("**Reference watermark preview**")
-            ori_pil = Image.open(ori_wm_file).convert("RGBA")
-            bg = Image.new("RGBA", ori_pil.size, (255, 255, 255, 255))
-            ori_rgb = Image.alpha_composite(bg, ori_pil).convert("RGB")
-            ori_wm_bin = utilities.prepare_watermark_bits(ori_rgb, size=parameters.WATERMARK_SIZE)
-            st.session_state.extract["ref_bits"] = ori_wm_bin.reshape(-1).tolist()
-
-            big = Image.fromarray((ori_wm_bin * 255).astype(np.uint8), mode="L").resize((256, 256), Image.NEAREST)
-            st.image(big, clamp=True)
-        except Exception as e:
-            st.warning(f"Failed to read original watermark: {e}")
-            st.session_state.extract["ref_bits"] = None
-
-    else:
-        st.info("No watermark yet — upload or draw to see preview.")
-
-    # --- EXTRACTION METHOD SELECTION ---
-    st.markdown("### Extraction Method")
-    extract_method = st.radio(
-        "Choose extraction algorithm",
-        ["Standard Algorithm", "Enhanced Algorithm (for rotation)", "Compare Both"],
-        horizontal=True,
-        key="extract_method_select"
-    )
-    
-
-        # --- EXTRACT ACTION ---
-    # Show the button only when at least one attacked/watermarked image is uploaded
-    if len(st.session_state.extract["atk_bytes"]) > 0:
-        if st.button("Extract", key="extract_button"):
-            results = []
-            for name, b in zip(st.session_state.extract["atk_names"], st.session_state.extract["atk_bytes"]):
-                pil_img = bytes_to_pil(b)
-                y, _, _ = utilities.to_ycbcr_arrays(pil_img)
-
-                if extract_method == "Standard Algorithm":
-                    bits = watermarking.extract_watermark(y)
-                    wm_rec = np.array(bits, dtype=np.uint8).reshape(parameters.WATERMARK_SIZE, parameters.WATERMARK_SIZE)
-                    rec_big = Image.fromarray((wm_rec * 255).astype(np.uint8), mode="L").resize((256, 256), Image.NEAREST)
-                    results.append((name, bits, pil_to_bytes(rec_big, "PNG"), None, None))
-
-                elif extract_method == "Enhanced Algorithm (for rotation)":
-                    bits = watermarking.extract_watermark_enhanced(y)
-                    wm_rec = np.array(bits, dtype=np.uint8).reshape(parameters.WATERMARK_SIZE, parameters.WATERMARK_SIZE)
-                    rec_big = Image.fromarray((wm_rec * 255).astype(np.uint8), mode="L").resize((256, 256), Image.NEAREST)
-                    results.append((name, bits, pil_to_bytes(rec_big, "PNG"), None, None))
-
-                else:  # Compare Both
-                    bits_std = watermarking.extract_watermark(y)
-                    bits_enh = watermarking.extract_watermark_enhanced(y)
-
-                    wm_rec_std = np.array(bits_std, dtype=np.uint8).reshape(parameters.WATERMARK_SIZE, parameters.WATERMARK_SIZE)
-                    wm_rec_enh = np.array(bits_enh, dtype=np.uint8).reshape(parameters.WATERMARK_SIZE, parameters.WATERMARK_SIZE)
-
-                    rec_big_std = Image.fromarray((wm_rec_std * 255).astype(np.uint8), mode="L").resize((256, 256), Image.NEAREST)
-                    rec_big_enh = Image.fromarray((wm_rec_enh * 255).astype(np.uint8), mode="L").resize((256, 256), Image.NEAREST)
-
-                    results.append((name, bits_std, pil_to_bytes(rec_big_std, "PNG"), bits_enh, pil_to_bytes(rec_big_enh, "PNG")))
-
-            st.session_state.extract["results"] = results
-
-            # Show per-file results + metrics if ref available
-            for idx, result in enumerate(results, start=1):
-                if extract_method == "Compare Both":
-                    name, bits_std, preview_std_png, bits_enh, preview_enh_png = result
-                    st.markdown(f"### Extracted #{idx}: `{name}`")
-
-                    col1, col2, col3 = st.columns(3, gap="medium")
-                    with col1:
-                        st.markdown("**Source image**")
-                        st.image(get_preview_image(bytes_to_pil(st.session_state.extract["atk_bytes"][idx-1])))
-                    with col2:
-                        st.markdown("**Standard Algorithm**")
-                        st.image(Image.open(io.BytesIO(preview_std_png)), clamp=True)
-                    with col3:
-                        st.markdown("**Enhanced Algorithm**")
-                        st.image(Image.open(io.BytesIO(preview_enh_png)), clamp=True)
-
-                    ref_bits = st.session_state.extract["ref_bits"]
-                    if ref_bits is not None:
-                        ber_std, stats_std = utilities.bit_error_rate(ref_bits, bits_std, return_counts=True)
-                        ncc_std = utilities.normalized_cross_correlation(ref_bits, bits_std)
-
-                        ber_enh, stats_enh = utilities.bit_error_rate(ref_bits, bits_enh, return_counts=True)
-                        ncc_enh = utilities.normalized_cross_correlation(ref_bits, bits_enh)
-
-                        st.markdown("#### Metrics Comparison")
-                        col_std, col_enh = st.columns(2, gap="large")
-                        with col_std:
-                            st.markdown("**Standard Algorithm**")
-                            c1, c2 = st.columns(2)
-                            with c1: st.metric("BER", f"{ber_std:.4f}")
-                            with c2: st.metric("NCC", f"{ncc_std:.4f}")
-                            st.write(f"Accuracy: **{stats_std['accuracy']:.4f}**  |  Errors: **{stats_std['errors']}/{stats_std['total']}**")
-                        with col_enh:
-                            st.markdown("**Enhanced Algorithm**")
-                            c1, c2 = st.columns(2)
-                            with c1: st.metric("BER", f"{ber_enh:.4f}")
-                            with c2: st.metric("NCC", f"{ncc_enh:.4f}")
-                            st.write(f"Accuracy: **{stats_enh['accuracy']:.4f}**  |  Errors: **{stats_enh['errors']}/{stats_enh['total']}**")
-
-                        if stats_std['accuracy'] > stats_enh['accuracy']:
-                            st.success("Standard algorithm performed better for this image")
-                        elif stats_enh['accuracy'] > stats_std['accuracy']:
-                            st.success("Enhanced algorithm performed better for this image")
-                        else:
-                            st.info("Both algorithms performed equally")
-                    else:
-                        st.info("Upload the reference watermark above to compute BER and NCC metrics.")
-
+        else:
+            # Reference watermark bits (optional)
+            ref_bits = None
+            if ori_wm_file:
+                ori_wm_pil = Image.open(ori_wm_file)
+                ori_wm_bin = make_binary_watermark_from_pil(ori_wm_pil, size=WATERMARK_N)
+                ref_bits = ori_wm_bin.reshape(-1).tolist()
+                st.session_state["ref_wm_bits"] = ref_bits
+
+            # Build lists of Y from all attacked files
+            atk_pils, atk_names, y_list = [], [], []
+            for f in attacked_files:
+                pil_img = Image.open(f).convert("RGB")
+                atk_pils.append(pil_img)
+                atk_names.append(getattr(f, "name", "watermarked.png"))
+                y, _, _ = rgb_to_ycbcr_arrays(pil_img)
+                y_list.append(y)
+
+            # Batch extract bits
+            bits_list = extract_bits_y_multilevel_svd_qim_batch(
+                y_lumas=y_list,
+                n_bits=WATERMARK_N * WATERMARK_N,
+                secret_key=int(secret_key),
+                quant_step=float(quant_step),
+                svd_index=int(svd_index),
+                svd_patch=((r0, r1), (c0, c1)),
+                wavelet=wavelet,
+                dwt_levels=int(dwt_levels),
+                tiles=(int(tiles_r), int(tiles_c)),
+                include_LL=bool(include_LL),
+                include_D=bool(include_D),
+            )
+
+            # Show per-file results
+            for idx, (name, bits_out) in enumerate(zip(atk_names, bits_list), start=1):
+                wm_rec = np.array(bits_out, dtype=np.uint8).reshape(WATERMARK_N, WATERMARK_N)
+                st.markdown(f"### Extracted #{idx}: `{name}`")
+                col1, col2 = st.columns(2)
+                with col1:
+                    st.markdown("**Source image**")
+                    st.image(atk_pils[idx-1], use_column_width=True)
+                with col2:
+                    st.markdown("**Recovered 32×32 watermark**")
+                    st.image((wm_rec * 255).astype(np.uint8), clamp=True, width=256)
+
+                if ref_bits is not None:
+                    ber_val, stats = bit_error_rate(ref_bits, bits_out, return_counts=True)
+                    st.metric("BER", f"{ber_val:.4f}")
+                    st.write(f"Accuracy: **{stats['accuracy']:.4f}**  |  Errors: **{stats['errors']}/{stats['total']}**")
                 else:
-                    name, bits_out, preview_png = result[:3]
-                    st.markdown(f"### Extracted #{idx}: `{name}`")
-                    col1, col2 = st.columns(2, gap="large")
-                    with col1:
-                        st.markdown("**Source image**")
-                        st.image(get_preview_image(bytes_to_pil(st.session_state.extract["atk_bytes"][idx-1])))
-                    with col2:
-                        method_name = "Standard" if extract_method == "Standard Algorithm" else "Enhanced"
-                        st.markdown(f"**Recovered watermark ({method_name})**")
-                        st.image(Image.open(io.BytesIO(preview_png)), clamp=True)
-
-                    ref_bits = st.session_state.extract["ref_bits"]
-                    if ref_bits is not None:
-                        ber_val, stats = utilities.bit_error_rate(ref_bits, bits_out, return_counts=True)
-                        ncc_val = utilities.normalized_cross_correlation(ref_bits, bits_out)
-                        c1, c2 = st.columns(2)
-                        with c1: st.metric("BER", f"{ber_val:.4f}")
-                        with c2: st.metric("NCC", f"{ncc_val:.4f}")
-                        st.write(f"Accuracy: **{stats['accuracy']:.4f}**  |  Errors: **{stats['errors']}/{stats['total']}**")
-                    else:
-                        st.info("Upload the reference watermark above to compute BER and NCC metrics.")
-
+                    st.info("Upload the original 32×32 watermark image above to compute BER.")
                 st.markdown("---")
->>>>>>> 28dc174d
 
 
 # ----------------------------
 # TAB 3: ATTACK
-<<<<<<< HEAD
 # ==========================================================
 with tabs[2]:
     st.header("Attack")
-
-    # Allow direct upload(s) for attack
-    st.markdown("### Attacked Image")
-    atk_files = st.file_uploader(
-        "Upload one or more watermarked images.",
-        type=["png", "jpg", "jpeg", "webp", "bmp"],
-        key="attack_upl_files",
-        accept_multiple_files=True,
-    )
-
-    if not atk_files:
-        st.info("No watermarked images yet — upload one or more above to see previews.")
-
-    # Previews (uploaded watermarked images)
-    atk_pils, atk_names = [], []
-    if atk_files:
-        st.markdown("**Uploaded watermarked image previews**")
-        for f in atk_files:
-            try:
-                p = Image.open(f).convert("RGB")
-                atk_pils.append(p)
-                atk_names.append(getattr(f, "name", "watermarked.png"))
-            except Exception as e:
-                st.warning(f"Failed to open {getattr(f,'name','file')}: {e}")
-
-        # Display images in grid layout
-        per_row = 3
-        for i in range(0, len(atk_pils), per_row):
-            cols = st.columns(per_row)
-            for j, col in enumerate(cols):
-                idx = i + j
-                if idx >= len(atk_pils):
-                    break
-                with col:
-                    pil = atk_pils[idx]
-                    name = atk_names[idx]
-                    st.image(pil,  use_column_width=True, caption=f"{name} • {pil.width}×{pil.height}px",)
-
-    # ---------- Watermark preview (for BER comparison) ----------
-    st.markdown("### Watermark (for BER comparison)")
-
-    ori_wm_file = st.file_uploader(
-        "Upload original watermark image (for BER, optional; will be binarized to 32×32)",
-        type=["png", "jpg", "jpeg", "webp"],
-        key="attack_refwm_upl"
-    )
-    if ori_wm_file:
-        try:
-            p = Image.open(ori_wm_file).convert("RGBA")
-            bg = Image.new("RGBA", p.size, (255, 255, 255, 255))
-            p_rgb = Image.alpha_composite(bg, p).convert("RGB")
-            ori_bin = make_binary_watermark_from_pil(p_rgb, size=WATERMARK_N)
-
-            # Preview the original watermark (crisp 32×32)
-            st.markdown("**Original watermark (32×32 binarized preview)**")
-            big = Image.fromarray((ori_bin * 255).astype(np.uint8), mode="L").resize((256, 256), Image.NEAREST)
-            st.image(big, clamp=True)
-
-            # Store it for BER comparison
-            ref_bits = ori_bin.reshape(-1).tolist()
-            st.session_state["ref_wm_bits"] = ref_bits
-        except Exception as e:
-            st.warning(f"Failed to read original watermark: {e}")
-
-    # ---------- Check if we have images to attack ----------
-    if not atk_pils:
-        st.info("Upload watermarked images above to perform attacks.")
-        st.stop()
-
-    # ---------- Attack Subtabs ----------
-    sub = st.tabs(["JPEG", "JPEG 2000", "Small Cutouts"])
-
-    # JPEG Attack
-    with sub[0]:
-        q = st.slider("JPEG quality", 10, 95, 75, step=1, key="jpegq")
-        if st.button("Run JPEG Attack"):
-            st.markdown("### JPEG Attack Results")
-
-            attacked_images_jpeg = [];
-            
-            for idx, (pil, name) in enumerate(zip(atk_pils, atk_names), start=1):
-                st.markdown(f"#### Result #{idx}: `{name}`")
-                
-                # Convert to numpy and attack
-                src_rgb = pil_to_np_rgb(pil)
-                
-                # Compress the image with the chosen JPEG quality
+    if st.session_state["watermarked_rgb"] is None:
+        st.info("Please embed first in the **Embed** tab to run built-in attacks here.")
+    else:
+        wm_rgb = st.session_state["watermarked_rgb"]
+        sub = st.tabs(["JPEG Compression", "JPEG 2000", "Small Cutouts"])
+
+        # JPEG Attack
+        with sub[0]:
+            q = st.slider("JPEG quality", 10, 95, 75, step=1, key="jpegq")
+            if st.button("Run JPEG Attack"):
                 buf = io.BytesIO()
-                pil.save(buf, format="JPEG", quality=q, subsampling=0, optimize=False)
+                np_rgb_to_pil(wm_rgb).save(buf, format="JPEG", quality=q, subsampling=0, optimize=False)
                 buf.seek(0)
                 atk_pil = Image.open(buf).convert("RGB")
-
-                out_name = f"{name.rsplit('.', 1)[0]}_jpeg_q{q}.png"
-                attacked_images_jpeg.append((out_name, atk_pil))
-
-                # Extract watermark from the attacked image
+                st.image(atk_pil, caption=f"JPEG q={q}", use_column_width=True)
+
+                # Extract after attack
                 y_atk, _, _ = rgb_to_ycbcr_arrays(atk_pil)
                 bits_atk = extract_bits_y_multilevel_svd_qim(
                     y_luma=y_atk,
@@ -1214,83 +461,45 @@
                 )
                 wm_atk = np.array(bits_atk, dtype=np.uint8).reshape(WATERMARK_N, WATERMARK_N)
 
-                # Show the results side by side
-                col1, col2 = st.columns(2, gap="large")
-                with col1:
-                    st.markdown("**Attacked Image (JPEG)**")
-                    st.image(atk_pil, use_column_width=True)
-                with col2:
-                    st.markdown("**Recovered 32×32 watermark**")
-                    rec_big = Image.fromarray((wm_atk * 255).astype(np.uint8), mode="L").resize(
-                        (256, 256), Image.NEAREST
-                    )
-                    st.image(rec_big, clamp=True)
-
-                # Compute and display BER
-                if ref_bits is not None:
-                    ber_val, stats = bit_error_rate(ref_bits, bits_atk, return_counts=True)
-                    st.metric("BER (JPEG)", f"{ber_val:.4f}")
-                    st.write(f"Accuracy: **{stats['accuracy']:.4f}**  |  Errors: **{stats['errors']}/{stats['total']}**")
-                elif st.session_state.get("last_wm_bits") is not None:
-                    ber_val, stats = bit_error_rate(st.session_state["last_wm_bits"], bits_atk, return_counts=True)
-                    st.metric("BER (JPEG vs last embedded)", f"{ber_val:.4f}")
-                else:
-                    st.info("Upload a reference watermark above to show BER.")
-                
-                # Download button for individual attacked image
-                np_image_download_button(
-                    atk_pil, 
-                    f"⬇️ Download JPEG attacked `{name}`", 
-                    f"{name.rsplit('.', 1)[0]}_jpeg_q{q}.png",
-                    unique_key=f"jpeg_download_{idx}_{q}"
+                col5, col6 = st.columns(2)
+                with col5:
+                    st.markdown("**Extracted (JPEG)**")
+                    st.image((wm_atk * 255).astype(np.uint8), clamp=True, width=256)
+                with col6:
+                    # BER if a reference was provided earlier in Extract tab
+                    if st.session_state["ref_wm_bits"] is not None:
+                        ber_val, stats = bit_error_rate(st.session_state["ref_wm_bits"], bits_atk, return_counts=True)
+                        st.metric("BER (JPEG)", f"{ber_val:.4f}")
+                        st.write(f"Accuracy: **{stats['accuracy']:.4f}**  |  Errors: **{stats['errors']}/{stats['total']}**")
+                    elif st.session_state["last_wm_bits"] is not None:
+                        # fallback to BER vs last embedded bits (if same watermark)
+                        ber_val, stats = bit_error_rate(st.session_state["last_wm_bits"], bits_atk, return_counts=True)
+                        st.metric("BER (JPEG vs last embedded)", f"{ber_val:.4f}")
+                    else:
+                        st.info("To show BER here, run Extract with an original watermark first.")
+                        
+        # JPEG 2000 Attack
+        with sub[1]:
+            comp = st.slider("JPEG 2000 compression ×1000", 500, 8000, 2000, step=100, help="Higher = stronger compression")
+            if st.button("Run JPEG 2000 Attack"):
+                try:
+                    atk_rgb, jp2_bytes = jpeg2000_attack_mem(st.session_state["watermarked_rgb"], compression_x1000=int(comp))
+                except Exception as e:
+                    st.error(f"JPEG 2000 not available in this environment: {e}")
+                    st.stop()
+
+                atk_pil = np_rgb_to_pil(atk_rgb)
+                st.image(atk_pil, caption=f"JPEG 2000 (×1000={comp})", use_column_width=True)
+
+                # Optional: download the attacked JP2 file
+                st.download_button(
+                    "⬇️ Download attacked JP2",
+                    data=jp2_bytes,
+                    file_name=f"attack_jpeg2000_x{comp}.jp2",
+                    mime="image/jp2"
                 )
-                st.markdown("---")
-
-            # Download All button (only if multiple images)
-            if len(attacked_images_jpeg) > 1:
-                zip_buffer = BytesIO()
-                with zipfile.ZipFile(zip_buffer, "w", compression=zipfile.ZIP_DEFLATED) as zf:
-                    for fname, pil_img in attacked_images_jpeg:
-                        img_bytes = BytesIO()
-                        pil_img.save(img_bytes, format="PNG")
-                        img_bytes.seek(0)
-                        zf.writestr(fname, img_bytes.read())
-                zip_buffer.seek(0)
-                st.download_button(
-                    "⬇️ Download ALL JPEG attacked images (ZIP)",
-                    data=zip_buffer,
-                    file_name=f"jpeg_attacked_batch_q{q}.zip",
-                    mime="application/zip",
-                    use_container_width=True,
-                )
-
-    # JPEG 2000 Attack
-    with sub[1]:
-        comp = st.slider("JPEG 2000 compression ×1000", 500, 8000, 2000, step=100, help="Higher = stronger compression")
-        if st.button("Run JPEG 2000 Attack"):
-            st.markdown("### JPEG 2000 Attack Results")
-            
-            # Store all attacked images for batch download
-            attacked_images_jp2 = []
-            
-            for idx, (pil, name) in enumerate(zip(atk_pils, atk_names), start=1):
-                st.markdown(f"#### Result #{idx}: `{name}`")
-                
-                src_rgb = pil_to_np_rgb(pil)
-                
-                try:
-                    atk_rgb, jp2_bytes = jpeg2000_attack_mem(src_rgb, compression_x1000=int(comp))
-                except Exception as e:
-                    st.error(f"JPEG 2000 not available for {name}: {e}")
-                    continue
-
-                atk_pil = np_rgb_to_pil(atk_rgb)
-                
-                # Store for batch download
-                out_name = f"{name.rsplit('.', 1)[0]}_jp2_c{comp}.png"
-                attacked_images_jp2.append((out_name, atk_pil))
-
-                # Extract watermark from the attacked image
+
+                # Extract after JP2 attack
                 y_atk, _, _ = rgb_to_ycbcr_arrays(atk_pil)
                 bits_atk = extract_bits_y_multilevel_svd_qim(
                     y_luma=y_atk,
@@ -1307,86 +516,38 @@
                 )
                 wm_atk = np.array(bits_atk, dtype=np.uint8).reshape(WATERMARK_N, WATERMARK_N)
 
-                # Show results
-                colJ2k1, colJ2k2 = st.columns(2, gap="large")
+                colJ2k1, colJ2k2 = st.columns(2)
                 with colJ2k1:
-                    st.markdown("**Attacked Image (JPEG 2000)**")
-                    st.image(atk_pil, use_column_width=True)
+                    st.markdown("**Extracted (JPEG 2000)**")
+                    st.image((wm_atk * 255).astype(np.uint8), clamp=True, width=256)
                 with colJ2k2:
-                    st.markdown("**Recovered 32×32 watermark**")
-                    rec_big = Image.fromarray((wm_atk * 255).astype(np.uint8), mode="L").resize(
-                        (256, 256), Image.NEAREST
-                    )
-                    st.image(rec_big, clamp=True)
-
-                # Compute and display BER
-                if ref_bits is not None:
-                    ber_val, stats = bit_error_rate(ref_bits, bits_atk, return_counts=True)
-                    st.metric("BER (JPEG 2000)", f"{ber_val:.4f}")
-                    st.write(f"Accuracy: **{stats['accuracy']:.4f}**  |  Errors: **{stats['errors']}/{stats['total']}**")
-                elif st.session_state.get("last_wm_bits") is not None:
-                    ber_val, stats = bit_error_rate(st.session_state["last_wm_bits"], bits_atk, return_counts=True)
-                    st.metric("BER (JPEG 2000 vs last embedded)", f"{ber_val:.4f}")
-                else:
-                    st.info("Upload a reference watermark above to show BER.")
-
-                # Download button for individual attacked image
-                np_image_download_button(
-                    atk_pil, 
-                    f"⬇️ Download JPEG2000 attacked `{name}`", 
-                    out_name,
-                    unique_key=f"jp2_download_{idx}_{comp}"
-                )
-                st.markdown("---")
-
-            # Download All button (only if multiple images)
-            if len(attacked_images_jp2) > 1:
-                zip_buffer = BytesIO()
-                with zipfile.ZipFile(zip_buffer, "w", compression=zipfile.ZIP_DEFLATED) as zf:
-                    for fname, pil_img in attacked_images_jp2:
-                        img_bytes = BytesIO()
-                        pil_img.save(img_bytes, format="PNG")
-                        img_bytes.seek(0)
-                        zf.writestr(fname, img_bytes.read())
-                zip_buffer.seek(0)
-                st.download_button(
-                    "⬇️ Download ALL JPEG2000 attacked images (ZIP)",
-                    data=zip_buffer,
-                    file_name=f"jpeg2000_attacked_batch_c{comp}.zip",
-                    mime="application/zip",
-                    use_container_width=True,
-                )
-
-    # Small Cutout Attack
-    with sub[2]:
-        area = st.slider("Patch area ratio", 0.0001, 0.01, 0.001, step=0.0001, format="%.4f", key="arear_attack")
-        nump = st.slider("Number of patches", 1, 150, 50, key="nump_attack")
-        shape = st.selectbox("Shape", ["rect", "circle"], index=0, key="shape_attack")
-        fill = st.selectbox("Fill", ["noise", "black", "avg", "blur"], index=0, key="fill_attack")
-        blur_k = st.slider("Blur kernel (odd)", 3, 31, 11, step=2, key="blurk_attack")
-
-        if st.button("Run Small Cutout Attack"):
-            st.markdown("### Small Cutout Attack Results")
-            
-            # Store all attacked images for batch download
-            attacked_images_cutout = []
-            
-            for idx, (pil, name) in enumerate(zip(atk_pils, atk_names), start=1):
-                st.markdown(f"#### Result #{idx}: `{name}`")
-                
-                src_rgb = pil_to_np_rgb(pil)
-                
+                    if st.session_state.get("ref_wm_bits") is not None:
+                        ber_val, stats = bit_error_rate(st.session_state["ref_wm_bits"], bits_atk, return_counts=True)
+                        st.metric("BER (JPEG 2000)", f"{ber_val:.4f}")
+                        st.write(f"Accuracy: **{stats['accuracy']:.4f}**  |  Errors: **{stats['errors']}/{stats['total']}**")
+                    elif st.session_state.get("last_wm_bits") is not None:
+                        ber_val, stats = bit_error_rate(st.session_state["last_wm_bits"], bits_atk, return_counts=True)
+                        st.metric("BER (JPEG 2000 vs last embedded)", f"{ber_val:.4f}")
+                    else:
+                        st.info("To show BER here, run Extract with an original watermark first.")
+
+        # Small Cutout Attack
+        with sub[2]:
+            area = st.slider("Patch area ratio", 0.0001, 0.01, 0.001, step=0.0001, format="%.4f", key="arear")
+            nump = st.slider("Number of patches", 1, 150, 50, key="nump")
+            shape = st.selectbox("Shape", ["rect", "circle"], index=0, key="shape")
+            fill = st.selectbox("Fill", ["noise", "black", "avg", "blur"], index=0, key="fill")
+            blur_k = st.slider("Blur kernel (odd)", 3, 31, 11, step=2, key="blurk")
+
+            if st.button("Run Small Cutout Attack"):
                 atk_rgb = small_random_cutout_mem(
-                    in_rgb=src_rgb, area_ratio=float(area), num_patches=int(nump),
+                    in_rgb=wm_rgb, area_ratio=float(area), num_patches=int(nump),
                     shape=shape, fill=fill, blur_kernel=int(blur_k), seed=int(secret_key)
                 )
                 atk_pil = np_rgb_to_pil(atk_rgb)
-                
-                # Store for batch download
-                out_name = f"{name.rsplit('.', 1)[0]}_cutout_a{area}_n{nump}.png"
-                attacked_images_cutout.append((out_name, atk_pil))
-
-                # Extract watermark from the attacked image
+                st.image(atk_pil, caption=f"Small cutouts ({nump} patches, {area:.4f} area each)", use_column_width=True)
+
+                # Extract after attack
                 y_atk, _, _ = rgb_to_ycbcr_arrays(atk_pil)
                 bits_atk = extract_bits_y_multilevel_svd_qim(
                     y_luma=y_atk,
@@ -1403,58 +564,20 @@
                 )
                 wm_atk = np.array(bits_atk, dtype=np.uint8).reshape(WATERMARK_N, WATERMARK_N)
 
-                # Show results
-                col7, col8 = st.columns(2, gap="large")
+                col7, col8 = st.columns(2)
                 with col7:
-                    st.markdown("**Attacked Image (Cutouts)**")
-                    st.image(atk_pil, use_column_width=True)
+                    st.markdown("**Extracted (Small Cutouts)**")
+                    st.image((wm_atk * 255).astype(np.uint8), clamp=True, width=256)
                 with col8:
-                    st.markdown("**Recovered 32×32 watermark**")
-                    rec_big = Image.fromarray((wm_atk * 255).astype(np.uint8), mode="L").resize(
-                        (256, 256), Image.NEAREST
-                    )
-                    st.image(rec_big, clamp=True)
-
-                # Compute and display BER
-                if ref_bits is not None:
-                    ber_val, stats = bit_error_rate(ref_bits, bits_atk, return_counts=True)
-                    st.metric("BER (Cutouts)", f"{ber_val:.4f}")
-                    st.write(f"Accuracy: **{stats['accuracy']:.4f}**  |  Errors: **{stats['errors']}/{stats['total']}**")
-                elif st.session_state.get("last_wm_bits") is not None:
-                    ber_val, stats = bit_error_rate(st.session_state["last_wm_bits"], bits_atk, return_counts=True)
-                    st.metric("BER (Cutouts vs last embedded)", f"{ber_val:.4f}")
-                else:
-                    st.info("Upload a reference watermark above to show BER.")
-
-                # Download button for individual attacked image
-                np_image_download_button(
-                    atk_pil, 
-                    f"⬇️ Download Cutout attacked `{name}`", 
-                    out_name,
-                    unique_key=f"cutout_download_{idx}_{area}_{nump}"
-                )
-                st.markdown("---")
-
-            # Download All button (only if multiple images)
-            if len(attacked_images_cutout) > 1:
-                zip_buffer = BytesIO()
-                with zipfile.ZipFile(zip_buffer, "w", compression=zipfile.ZIP_DEFLATED) as zf:
-                    for fname, pil_img in attacked_images_cutout:
-                        img_bytes = BytesIO()
-                        pil_img.save(img_bytes, format="PNG")
-                        img_bytes.seek(0)
-                        zf.writestr(fname, img_bytes.read())
-                zip_buffer.seek(0)
-                st.download_button(
-                    "⬇️ Download ALL Cutout attacked images (ZIP)",
-                    data=zip_buffer,
-                    file_name=f"cutout_attacked_batch_a{area}_n{nump}.zip",
-                    mime="application/zip",
-                    use_container_width=True,
-                )
-
-
-
+                    if st.session_state["ref_wm_bits"] is not None:
+                        ber_val, stats = bit_error_rate(st.session_state["ref_wm_bits"], bits_atk, return_counts=True)
+                        st.metric("BER (Cutouts)", f"{ber_val:.4f}")
+                        st.write(f"Accuracy: **{stats['accuracy']:.4f}**  |  Errors: **{stats['errors']}/{stats['total']}**")
+                    elif st.session_state["last_wm_bits"] is not None:
+                        ber_val, stats = bit_error_rate(st.session_state["last_wm_bits"], bits_atk, return_counts=True)
+                        st.metric("BER (Cutouts vs last embedded)", f"{ber_val:.4f}")
+                    else:
+                        st.info("To show BER here, run Extract with an original watermark first.")
 
 # ==========================================================
 # TAB 4: FLOW (visual explanation)
@@ -1508,165 +631,52 @@
             "We convert RGB→YCbCr and embed only in Y (luma) for perceptual robustness. "
             "For each DWT band/tile, we DCT 8×8 blocks, take a **mid-band patch**, compute SVD, and quantize **one σₖ** via **QIM**. "
             "A secret-key seeds randomized block assignment and repetition. Finally we IDCT, IDWT, and recombine Y with original Cb/Cr."
-=======
-# ----------------------------
-def tab_attack():
-    st.header("Attack Simulation")
-    st.info("Upload watermarked images to simulate attacks and download the attacked versions.")
-
-    attack_tabs = st.tabs(["JPEG Compression", "Cropping", "Small Rotation"])
-
-    # --- JPEG ---
-    with attack_tabs[0]:
-        st.markdown("### JPEG Attack")
-        jpeg_files = st.file_uploader(
-            "Upload one or more original watermarked images",
-            type=["png", "jpg", "jpeg", "webp"],
-            key="jpeg_attack_files",
-            accept_multiple_files=True,
         )
 
-        if not jpeg_files:
-            st.info("Upload images to see JPEG attack preview.")
-        else:
-            quality = st.slider("JPEG Quality", 10, 95, 75, step=1, key="jpeg_quality_slider")
-            out_list = []
-            for f in jpeg_files:
-                try:
-                    p = Image.open(f).convert("RGB")
-                    if not aspect_ok(p):
-                        st.error(f"Rejected `{getattr(f,'name','file')}`: aspect ratio too extreme.")
-                        continue
-                    p, _ = resize_into_range(p, 512, 1080)
-
-                    # compress → bytes
-                    buf = io.BytesIO()
-                    p.save(buf, format="JPEG", quality=quality, subsampling=0, optimize=False)
-                    jpeg_bytes = buf.getvalue()
-
-                    # preview (exact file to be downloaded)
-                    prev = Image.open(io.BytesIO(jpeg_bytes)).convert("RGB")
-                    name = getattr(f, "name", "original.png")
-                    col1, col2 = st.columns(2, gap="large")
-                    with col1:
-                        st.markdown("**Original**")
-                        st.image(get_preview_image(p), caption=f"{p.width}×{p.height}px")
-                    with col2:
-                        st.markdown(f"**JPEG Q{quality}**")
-                        st.image(get_preview_image(prev), caption=f"{prev.width}×{prev.height}px")
-
-                    out_name = f"{name.rsplit('.',1)[0]}_jpeg_q{quality}.jpg"
-                    st.download_button(
-                        f"Download JPEG Q{quality}",
-                        data=jpeg_bytes,
-                        file_name=out_name,
-                        mime="image/jpeg",
-                        use_container_width=False,
-                        key=f"jpeg_download_{name}_{quality}"
-                    )
-                    out_list.append((out_name, jpeg_bytes))
-                    st.markdown("---")
-                except Exception as e:
-                    st.warning(f"Failed: {e}")
-
-            st.session_state.attack["jpeg"] = out_list
-
-            if len(out_list) > 1:
-                zip_buffer = io.BytesIO()
-                with zipfile.ZipFile(zip_buffer, "w", compression=zipfile.ZIP_DEFLATED) as zf:
-                    for fname, b in out_list: zf.writestr(fname, b)
-                zip_buffer.seek(0)
-                st.download_button(
-                    f"Download ALL JPEG Q{quality} (ZIP)",
-                    data=zip_buffer,
-                    file_name=f"jpeg_attacked_batch_q{quality}.zip",
-                    mime="application/zip",
-                    use_container_width=True,
-                    key="dl_zip_jpeg"
-                )
-
-    # --- Cropping ---
-    with attack_tabs[1]:
-        st.markdown("### Cropping Attack")
-        cropping_files = st.file_uploader(
-            "Upload one or more original watermarked images",
-            type=["png", "jpg", "jpeg", "webp"],
-            key="cropping_attack_files",
-            accept_multiple_files=True,
->>>>>>> 28dc174d
+    # -------- Extract pipeline diagram --------
+    with colR:
+        st.subheader("Extract pipeline")
+        dot_ext = graphviz.Digraph("extract", format="svg")
+        dot_ext.attr(rankdir="LR", fontsize="10", labelloc="t")
+
+        dot_ext.node("rgb_in2", "Input RGB\n(watermarked/attacked)")
+        dot_ext.node("ycbcr2", "Convert to YCbCr\n(use Y)")
+        dot_ext.node("dwt2", "Multi-level DWT\n(same params)")
+        dot_ext.node("tiling2", "Same tiles")
+        dot_ext.node("dct2", "8×8 block DCT")
+        dot_ext.node("patch2", "Mid-band patch")
+        dot_ext.node("svd2", "SVD → σₖ")
+        dot_ext.node("llr", "QIM log-likelihood\nscore per block")
+        dot_ext.node("vote", "Soft voting across\nrepetitions/bands/tiles")
+        dot_ext.node("thresh", "Threshold ≥0 → bit=1\n<0 → bit=0")
+        dot_ext.node("reshape", "Reshape bits to 32×32\nwatermark")
+
+        # Secret key branch (same selection)
+        dot_ext.node("key2", "Secret key", shape="note")
+        dot_ext.node("rand2", "Reproduce block order")
+        dot_ext.edge("key2", "rand2", style="dashed")
+        dot_ext.edge("rand2", "dct2", style="dashed")
+
+        # Main flow
+        dot_ext.edge("rgb_in2", "ycbcr2")
+        dot_ext.edge("ycbcr2", "dwt2")
+        dot_ext.edge("dwt2", "tiling2")
+        dot_ext.edge("tiling2", "dct2")
+        dot_ext.edge("dct2", "patch2")
+        dot_ext.edge("patch2", "svd2")
+        dot_ext.edge("svd2", "llr")
+        dot_ext.edge("llr", "vote")
+        dot_ext.edge("vote", "thresh")
+        dot_ext.edge("thresh", "reshape")
+
+        st.graphviz_chart(dot_ext, use_container_width=True)
+
+        st.caption(
+            "Extraction mirrors embedding: we recompute σₖ and convert to a **soft score** (LLR) per block, "
+            "then **sum** across repetitions/tiles/bands (soft voting). The sign of the total gives the bit, "
+            "and we reshape to 32×32. If you upload the original watermark, the app reports **BER**."
         )
 
-        if not cropping_files:
-            st.info("Upload images to see cropping attack preview.")
-        else:
-            area_ratio = st.slider("Area Ratio", 0.01, 0.1, 0.05, step=0.01, format="%.2f", key="crop_area_ratio")
-            num_patches = st.slider("Number of Patches", 1, 10, 1, key="crop_num_patches")
-            seed = st.slider("Seed", 0, 100, 42, key="crop_seed")
-
-            out_list = []
-            for f in cropping_files:
-                try:
-                    p = Image.open(f).convert("RGB")
-                    if not aspect_ok(p):
-                        st.error(f"Rejected `{getattr(f,'name','file')}`: aspect ratio too extreme.")
-                        continue
-                    p, _ = resize_into_range(p, 512, 1080)
-                    attacked = attacks.crop_attack(
-                        in_arr=np.array(p),
-                        area_ratio=area_ratio,
-                        num_patches=num_patches,
-                        seed=seed
-                    )
-                    attacked_pil = attacked if isinstance(attacked, Image.Image) else Image.fromarray(attacked.astype(np.uint8))
-                    name = getattr(f, "name", "original.png")
-
-                    col1, col2 = st.columns(2, gap="large")
-                    with col1:
-                        st.markdown("**Original**")
-                        st.image(get_preview_image(p), caption=f"{p.width}×{p.height}px")
-                    with col2:
-                        st.markdown(f"**Cropped (Area: {area_ratio:.4f}, Patches: {num_patches}, Seed: {seed})**")
-                        st.image(get_preview_image(attacked_pil), caption=f"{attacked_pil.width}×{attacked_pil.height}px")
-
-                    out_name = f"{name.rsplit('.',1)[0]}_cropped_a{area_ratio}_p{num_patches}_s{seed}.png"
-                    np_image_download_button(
-                        attacked_pil,
-                        "Download Cropped",
-                        out_name,
-                        unique_key=f"cropping_download_{name}_{area_ratio}_{num_patches}_{seed}"
-                    )
-                    out_list.append((out_name, pil_to_bytes(attacked_pil, "PNG")))
-                    st.markdown("---")
-                except Exception as e:
-                    st.warning(f"Failed: {e}")
-
-            st.session_state.attack["crop"] = out_list
-
-            if len(out_list) > 1:
-                zip_buffer = io.BytesIO()
-                with zipfile.ZipFile(zip_buffer, "w", compression=zipfile.ZIP_DEFLATED) as zf:
-                    for fname, b in out_list: zf.writestr(fname, b)
-                zip_buffer.seek(0)
-                st.download_button(
-                    "Download ALL Cropped images (ZIP)",
-                    data=zip_buffer,
-                    file_name=f"cropped_attacked_batch_a{area_ratio}_p{num_patches}_s{seed}.zip",
-                    mime="application/zip",
-                    use_container_width=True,
-                    key="dl_zip_crop"
-                )
-
-    # --- Small Rotation ---
-    with attack_tabs[2]:
-        st.markdown("### Small Rotation Attack")
-        rotation_files = st.file_uploader(
-            "Upload one or more original watermarked images",
-            type=["png", "jpg", "jpeg", "webp"],
-            key="rotation_attack_files",
-            accept_multiple_files=True,
-        )
-
-<<<<<<< HEAD
     st.markdown("---")
     st.subheader("Why this design resists JPEG and small cutouts")
     st.markdown(
@@ -1674,66 +684,4 @@
         "- **Σ-only QIM**: singular values are stable summaries of patch energy → robust to mild filtering and quantization.\n"
         "- **Tiling + randomized repetition**: spatial spread means small local erasures (stickers/dust) only remove a few votes.\n"
         "- **Soft voting**: uses log-likelihood rather than hard 0/1, improving accuracy under moderate distortions."
-    )
-=======
-        if not rotation_files:
-            st.info("Upload images to see rotation attack preview.")
-        else:
-            angle = st.slider("Rotation Angle (degrees)", -5.0, 5.0, 1.0, step=0.5, key="rotation_angle")
-            fill = (0, 0, 0)  # fixed black fill
-
-            out_list = []
-            for f in rotation_files:
-                try:
-                    p = Image.open(f).convert("RGB")
-                    if not aspect_ok(p):
-                        st.error(f"Rejected `{getattr(f,'name','file')}`: aspect ratio too extreme.")
-                        continue
-                    p, _ = resize_into_range(p, 512, 1080)
-                    rotated = attacks.rotation_attack(p, angle=angle, fill_color=fill)
-                    name = getattr(f, "name", "original.png")
-
-                    col1, col2 = st.columns(2, gap="large")
-                    with col1:
-                        st.markdown("**Original**")
-                        st.image(get_preview_image(p), caption=f"{p.width}×{p.height}px")
-                    with col2:
-                        st.markdown(f"**Rotated ({angle}°)**")
-                        st.image(get_preview_image(rotated), caption=f"{rotated.width}×{rotated.height}px")
-
-                    out_name = f"{name.rsplit('.',1)[0]}_rotated_{angle}deg.png"
-                    np_image_download_button(
-                        rotated,
-                        "Download Rotated",
-                        out_name,
-                        unique_key=f"rotation_download_{name}_{angle}"
-                    )
-                    out_list.append((out_name, pil_to_bytes(rotated, "PNG")))
-                    st.markdown("---")
-                except Exception as e:
-                    st.warning(f"Failed: {e}")
-
-            st.session_state.attack["rotate"] = out_list
-
-            if len(out_list) > 1:
-                zip_buffer = io.BytesIO()
-                with zipfile.ZipFile(zip_buffer, "w", compression=zipfile.ZIP_DEFLATED) as zf:
-                    for fname, b in out_list: zf.writestr(fname, b)
-                zip_buffer.seek(0)
-                st.download_button(
-                    f"Download ALL Rotated images (ZIP)",
-                    data=zip_buffer,
-                    file_name=f"rotated_attacked_batch_{angle}deg_black.zip",
-                    mime="application/zip",
-                    use_container_width=True,
-                    key="dl_zip_rot"
-                )
-
-# ----------------------------
-# Main tabs
-# ----------------------------
-tabs = st.tabs(["Embed", "Extract", "Attack"])
-with tabs[0]: tab_embed()
-with tabs[1]: tab_extract()
-with tabs[2]: tab_attack()
->>>>>>> 28dc174d
+    )